--- conflicted
+++ resolved
@@ -694,72 +694,11 @@
       .. seealso:: :func:`read_variable` :func:`read_variable_info`
       '''
       if tag == "" and name == "":
-<<<<<<< HEAD
-         print("Bad arguments at read")
+         print("Bad (empty) arguments at VlsvReader.read")
+         raise ValueError()
 
       # Force lowercase name for internal checks
       name = name.lower()
-
-      # Special handling for dxs: need reader object to call get_cell_dx
-      if name == "vg_dxs":
-         if isinstance(cellids, numbers.Number): # single or all cells
-            if cellids >= 0: # single cell
-               return self.get_cell_dx(cellids)
-            else:
-               cellids = self.read_variable("CellID")
-               return self.get_cell_dxs(cellids)
-
-               # dxs = np.zeros((len(cellids),3)) #this is bad
-               # for i, cid in enumerate(cellids):
-               #    dxs[i,:]= self.get_cell_dx(cid)
-               # return dxs
-               
-         else: # list of cellids
-            # dxs = np.zeros((len(cellids),3))
-            # for i, cid in enumerate(cellids):
-            #    dxs[i,:]= self.get_cell_dx(cid)
-            # return dxs
-            return self.get_cell_dxs(cellids)
-
-      if name == "vg_reflevel":
-         if isinstance(cellids, numbers.Number): # single or all cells
-            if cellids >= 0: # single cell
-               return self.get_amr_level(cellids)
-            else:
-               cellids = self.read_variable("CellID")
-               return self.get_amr_levels(cellids)
-
-               # dxs = np.zeros((len(cellids),3)) #this is bad
-               # for i, cid in enumerate(cellids):
-               #    dxs[i,:]= self.get_cell_dx(cid)
-               # return dxs
-               
-         else: # list of cellids
-            # dxs = np.zeros((len(cellids),3))
-            # for i, cid in enumerate(cellids):
-            #    dxs[i,:]= self.get_cell_dx(cid)
-            # return dxs
-            return self.get_amr_levels(cellids)
-
-      if name == "vg_coordinates":
-         if isinstance(cellids, numbers.Number): # single or all cells
-            if cellids >= 0: # single cell
-               return self.get_cell_coordinates(cellids)
-            else:
-               cellids = self.read_variable("CellID")
-               return(self.get_cells_coordinates(cellids))
-               #return np.array([self.get_cell_coordinates(c) for c in cellids])
-               
-         else: # list of cellids
-            return(self.get_cells_coordinates(cellids))
-            #return [self.get_cell_coordinates(c) for c in cellids]
-=======
-         print("Bad (empty) arguments at VlsvReader.read")
-         raise ValueError()
-
-      # Force lowercase name for internal checks
-      name = name.lower()
->>>>>>> f9a80857
 
       if (len( self.__fileindex_for_cellid ) == 0):
          # Do we need to construct the cellid index?
@@ -1633,26 +1572,6 @@
       else:
          return (AMR_count - 1)[0]
 
-   def get_amr_levels(self,cellid):
-      '''Returns the AMR level of a given cell defined by its cellid
-      
-      :param cellid:        The cell's cellid
-      :returns:             The cell's refinement level in the AMR
-      '''
-      AMR_count = np.zeros(np.array(cellid).shape, dtype=np.int64)
-      cellids = cellid.astype(np.int64)
-      iters = 0
-      while np.any(cellids > 0):
-         mask = cellids > 0
-         sub = 2**(3*AMR_count)*(self.__xcells*self.__ycells*self.__zcells)
-         np.subtract(cellids, sub, out = cellids, where = mask)
-         np.add(AMR_count, 1, out = AMR_count, where = mask)
-         iters = iters+1
-         if(iters > self.get_max_refinement_level()+1):
-            print("Can't have that large refinements. Something broke.")
-            break
-      return AMR_count - 1 
-
    def get_cell_dx(self, cellid):
       '''Returns the dx of a given cell defined by its cellid
       
@@ -1679,24 +1598,6 @@
       else:
          return (dxs/2**amrs)[0]
 
-   def get_cell_dxs(self, cellid):
-      '''Returns the dx of a given cell defined by its cellid
-      
-      :param cellid:        The cell's cellid
-      :returns:             The cell's size [dx, dy, dz]
-      '''
-      cellid = np.array(cellid, dtype=np.int64)
-
-      dxs = np.array([[self.__dx,self.__dy,self.__dz]])
-
-      dxs = dxs.repeat(cellid.shape[0], axis=0)
-
-      amrs = np.array([self.get_amr_levels(cellid)]).transpose()
-      amrs = amrs.repeat(3,axis=1)
-
-
-      return dxs/2**amrs
-
    def get_cell_bbox(self, cellid):
       '''Returns the bounding box of a given cell defined by its cellid
       
@@ -1736,7 +1637,6 @@
       '''Returns a subarray of the fsgrid array, corresponding to the (low, up) bounding box.
       '''
       lowi, upi = self.get_bbox_fsgrid_slicemap(low,up)
-      print('subarray:',lowi, upi)
       if array.ndim == 4:
          return array[lowi[0]:upi[0]+int(1), lowi[1]:upi[1]+int(1), lowi[2]:upi[2]+int(1), :]
       else:
@@ -1759,20 +1659,12 @@
       cellIds=self.read_variable("CellID")
 
       self.map_vg_onto_fg()
-<<<<<<< HEAD
-      counts = np.bincount(np.reshape(self.__vg_cellids_on_fg, self.__vg_cellids_on_fg.size))
-=======
       counts = np.bincount(np.reshape(self.__vg_indexes_on_fg, self.__vg_indexes_on_fg.size))
->>>>>>> f9a80857
       if array.ndim == 4:
          numel = array.shape[3]
          vgarr = np.zeros((len(cellIds),numel))
          for i in range(numel):
-<<<<<<< HEAD
-            sums = np.bincount(np.reshape(self.__vg_cellids_on_fg,self.__vg_cellids_on_fg.size),
-=======
             sums = np.bincount(np.reshape(self.__vg_indexes_on_fg,self.__vg_indexes_on_fg.size),
->>>>>>> f9a80857
                                   weights=np.reshape(array[:,:,:,i],array[:,:,:,i].size))
             vgarr[:,i] = np.divide(sums,counts)
       else:
@@ -1828,21 +1720,6 @@
          sz = self.get_fsgrid_mesh_size()
          sz_amr = self.get_spatial_mesh_size()
          max_amr_level = int(np.log2(sz[0] / sz_amr[0]))
-<<<<<<< HEAD
-         self.__vg_cellids_on_fg = np.zeros(sz, dtype=np.int64) + 1000000000 # big number to catch errors in the latter code, 0 is not good for that
-         amr_levels = self.get_amr_levels(vg_cellids)
-         cell_indices = np.array(self.get_cells_indices(vg_cellids,amr_levels),dtype=np.int64)
-         refined_ids_start = np.array(cell_indices * 2**(max_amr_level-amr_levels[:,np.newaxis]), dtype=np.int64)
-         refined_ids_end = np.array(refined_ids_start + 2**(max_amr_level-amr_levels[:,np.newaxis]), dtype=np.int64)
-            
-         for i in range(vg_cellids.shape[0]):
-            self.__vg_cellids_on_fg[refined_ids_start[i,0]:refined_ids_end[i,0],
-                                    refined_ids_start[i,1]:refined_ids_end[i,1],
-                                    refined_ids_start[i,2]:refined_ids_end[i,2]] = i
-
-      return self.__vg_cellids_on_fg
-
-=======
          self.__vg_indexes_on_fg = np.zeros(sz, dtype=np.int64) + 1000000000 # big number to catch errors in the latter code, 0 is not good for that
          amr_levels = self.get_amr_level(vg_cellids)
          cell_indices = np.array(self.get_cell_indices(vg_cellids,amr_levels),dtype=np.int64)
@@ -1854,7 +1731,6 @@
             self.__vg_indexes_on_fg[refined_ids_start[i,0]:refined_ids_end[i,0],
                                     refined_ids_start[i,1]:refined_ids_end[i,1],
                                     refined_ids_start[i,2]:refined_ids_end[i,2]] = i
->>>>>>> f9a80857
 
       return self.__vg_indexes_on_fg
 
@@ -1971,65 +1847,10 @@
       mins = np.array([self.__xmin,self.__ymin,self.__zmin])
       cellcoordinates = mins + (cellindices + 0.5)*cell_lengths
       # Return the coordinates:
-<<<<<<< HEAD
-      return np.array(cellcoordinates)
-   
-   def get_cells_coordinates(self, cellids):
-      ''' Returns a given cell's coordinates as a numpy array
-
-      :param cellids:            The array of cell IDs
-      :returns: a numpy array with the coordinates
-
-      .. seealso:: :func:`get_cellid`
-
-      .. note:: The cell ids go from 1 .. max not from 0
-      '''
-      # Get cell lengths:
-      xcells = np.zeros((self.get_max_refinement_level()+1), dtype=np.int64)
-      ycells = np.zeros((self.get_max_refinement_level()+1), dtype=np.int64)
-      zcells = np.zeros((self.get_max_refinement_level()+1), dtype=np.int64)
-      for r in range(self.get_max_refinement_level()+1):
-         xcells[r] = self.__xcells*2**(r)
-         ycells[r] = self.__ycells*2**(r)
-         zcells[r] = self.__zcells*2**(r)
-
-      # Handle AMR
-      cellid = np.array(cellids - 1, dtype=np.int64)
-      reflevels = np.zeros(np.array(cellid).shape, dtype=np.int64)
-      sub = np.ones(np.array(cellid).shape, dtype=np.int64)*(self.__xcells*self.__ycells*self.__zcells)
-      iters = 0
-      while np.any(cellid >= sub):
-         mask = cellid >= sub
-         np.subtract(cellid, sub, out = cellid, where = mask)
-
-         np.add(reflevels, 1, out = reflevels, where = mask)
-         sub = (self.__xcells*self.__ycells*self.__zcells)*(2**(reflevels))**3
-         
-         iters = iters+1
-         if(iters > self.get_max_refinement_level()+1):
-            print("Can't have that large refinements. Something broke.")
-            break
-
-      # Get cell indices:
-      cellindices = np.zeros((len(cellids),3))
-      cellindices[:,0] = cellid%xcells[reflevels]
-      cellindices[:,1] = (cellid//xcells[reflevels])%ycells[reflevels]
-      cellindices[:,2] = cellid//(xcells[reflevels]*ycells[reflevels])
-   
-      # Get cell coordinates:
-      cell_lengths = np.array([(self.__xmax - self.__xmin)/(xcells[reflevels]),
-                               (self.__ymax - self.__ymin)/(ycells[reflevels]),
-                               (self.__zmax - self.__zmin)/(zcells[reflevels])]).T
-      mins = np.array([self.__xmin,self.__ymin,self.__zmin])
-      cellcoordinates = mins + (cellindices + 0.5)*cell_lengths
-      # Return the coordinates:
-      return np.array(cellcoordinates)
-=======
       if stack:
          return np.array(cellcoordinates)
       else:
          return np.array(cellcoordinates)[0]
->>>>>>> f9a80857
 
    def get_cell_indices(self, cellids, reflevels=None):
       ''' Returns a given cell's indices as a numpy array
@@ -2073,35 +1894,6 @@
          return np.array(cellindices)
       else:
          return np.array(cellindices)[0]
-
-   def get_cells_indices(self, cellid, reflevel):
-      ''' Returns a given cell's indices as a numpy array
-
-      :param cellid:            The cell's ID, numpy array
-      :param reflevel:          The cell's refinement level in the AMR
-      :returns: a numpy array with the coordinates
-
-      .. seealso:: :func:`get_cellid`
-
-      .. note:: The cell ids go from 1 .. max not from 0
-      '''
-      # Calculating the index of the first cell at this reflevel
-      index_at_reflevel = np.zeros(self.get_max_refinement_level()+1, dtype=np.int64)
-      isum = 0
-      for i in range(0,self.get_max_refinement_level()):
-         isum = isum + 2**(3*i) * self.__xcells * self.__ycells * self.__zcells
-         index_at_reflevel[i+1] = isum
-
-
-      # Get cell indices:
-      cellid = np.array(cellid - 1 - index_at_reflevel[reflevel], dtype=np.int64).copy()
-      cellindices = np.zeros((len(cellid),3))
-      cellindices[:,0] = (cellid)%(np.power(2,reflevel)*self.__xcells)
-      cellindices[:,1] = ((cellid)//(np.power(2,reflevel)*self.__xcells))%(np.power(2,reflevel)*self.__ycells)
-      cellindices[:,2] = (cellid)//(np.power(4,reflevel)*self.__xcells*self.__ycells)
-
-      # Return the indices:
-      return np.array(cellindices)
 
    def get_cell_neighbor(self, cellid, offset, periodic):
       ''' Returns a given cells neighbor at offset (in indices)
