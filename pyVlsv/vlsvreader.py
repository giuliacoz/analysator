import struct
import xml.etree.ElementTree as ET
import ast
import numpy as np
import os
from reduction import datareducers,data_operators
from collections import Iterable
from vlsvwriter import VlsvWriter
from variable import get_data

class VlsvReader(object):
   ''' Class for reading VLSV files
   ''' 


   ''' Meshinfo is an information container for multiple meshes.
       Implemented as an empty class.
   '''
   class MeshInfo:
      pass

   file_name=""
   def __init__(self, file_name):
      ''' Initializes the vlsv file (opens the file, reads the file footer and reads in some parameters)

          :param file_name:     Name of the vlsv file
      '''
      # Make sure the path is set in file name: 
      file_name = os.path.abspath(file_name)

      self.file_name = file_name
      self.__fptr = open(self.file_name,"rb")
      self.__xml_root = ET.fromstring("<VLSV></VLSV>")
      self.__fileindex_for_cellid={}
      self.__fileindex_for_cellid_blocks={}
      self.__read_xml_footer()
      # Check if the file is using new or old vlsv format
      # Read parameters (Note: Reading the spatial cell locations and
      # storing them will anyway take the most time and memory):

      meshName="SpatialGrid"
      bbox = self.read(tag="MESH_BBOX", mesh=meshName)
      if bbox is None:
         #read in older vlsv files where the mesh is defined with parameters
         self.__xcells = (int)(self.read_parameter("xcells_ini"))
         self.__ycells = (int)(self.read_parameter("ycells_ini"))
         self.__zcells = (int)(self.read_parameter("zcells_ini"))
         self.__xblock_size = 1
         self.__yblock_size = 1
         self.__zblock_size = 1
         self.__xmin = self.read_parameter("xmin")
         self.__ymin = self.read_parameter("ymin")
         self.__zmin = self.read_parameter("zmin")
         self.__xmax = self.read_parameter("xmax")
         self.__ymax = self.read_parameter("ymax")
         self.__zmax = self.read_parameter("zmax")
      else:
         #new style vlsv file with 
         nodeCoordinatesX = self.read(tag="MESH_NODE_CRDS_X", mesh=meshName)   
         nodeCoordinatesY = self.read(tag="MESH_NODE_CRDS_Y", mesh=meshName)   
         nodeCoordinatesZ = self.read(tag="MESH_NODE_CRDS_Z", mesh=meshName)   
         self.__xcells = bbox[0]
         self.__ycells = bbox[1]
         self.__zcells = bbox[2]
         self.__xblock_size = bbox[3]
         self.__yblock_size = bbox[4]
         self.__zblock_size = bbox[5]
         self.__xmin = nodeCoordinatesX[0]
         self.__ymin = nodeCoordinatesY[0]
         self.__zmin = nodeCoordinatesZ[0]
         self.__xmax = nodeCoordinatesX[-1]
         self.__ymax = nodeCoordinatesY[-1]
         self.__zmax = nodeCoordinatesZ[-1]

      self.__dx = (self.__xmax - self.__xmin) / (float)(self.__xcells)
      self.__dy = (self.__ymax - self.__ymin) / (float)(self.__ycells)
      self.__dz = (self.__zmax - self.__zmin) / (float)(self.__zcells)

      self.__meshes = {}

      # Iterate through the XML tree, find all populations
      # (identified by their BLOCKIDS tag)
      for child in self.__xml_root:
          if child.tag == "BLOCKIDS":
              if child.attrib.has_key("name"):
                  popname = child.attrib["name"] 
              else:
                  popname = "avgs"

              # Create a new (empty) MeshInfo-object for this population
              pop = self.MeshInfo()

              bbox = self.read(tag="MESH_BBOX", mesh=popname)
              if bbox is None:
                 if self.read_parameter("vxblocks_ini") is not None:
                    #read in older vlsv files where the mesh is defined with
                    #parameters (only one possible)
                    pop.__vxblocks = (int)(self.read_parameter("vxblocks_ini"))
                    pop.__vyblocks = (int)(self.read_parameter("vyblocks_ini"))
                    pop.__vzblocks = (int)(self.read_parameter("vzblocks_ini"))
                    pop.__vxblock_size = 4
                    pop.__vyblock_size = 4
                    pop.__vzblock_size = 4
                    pop.__vxmin = self.read_parameter("vxmin")
                    pop.__vymin = self.read_parameter("vymin")
                    pop.__vzmin = self.read_parameter("vzmin")
                    pop.__vxmax = self.read_parameter("vxmax")
                    pop.__vymax = self.read_parameter("vymax")
                    pop.__vzmax = self.read_parameter("vzmax")
                    # Velocity cell lengths
                    pop.__dvx = ((pop.__vxmax - pop.__vxmin) / (float)(pop.__vxblocks)) / (float)(pop.__vxblock_size)
                    pop.__dvy = ((pop.__vymax - pop.__vymin) / (float)(pop.__vyblocks)) / (float)(pop.__vyblock_size)
                    pop.__dvz = ((pop.__vzmax - pop.__vzmin) / (float)(pop.__vzblocks)) / (float)(pop.__vzblock_size)

                 else:
                    #no velocity space in this file, e.g., file n ot written by Vlasiator 
                    pop.__vxblocks = 0
                    pop.__vyblocks = 0
                    pop.__vzblocks = 0
                    pop.__vxblock_size = 4
                    pop.__vyblock_size = 4
                    pop.__vzblock_size = 4
                    pop.__vxmin = 0
                    pop.__vymin = 0
                    pop.__vzmin = 0
                    pop.__vxmax = 0
                    pop.__vymax = 0
                    pop.__vzmax = 0
                    # Velocity cell lengths
                    pop.__dvx = 1
                    pop.__dvy = 1
                    pop.__dvz = 1

              else:
                 #new style vlsv file with bounding box
                 nodeCoordinatesX = self.read(tag="MESH_NODE_CRDS_X", mesh=meshName)   
                 nodeCoordinatesY = self.read(tag="MESH_NODE_CRDS_Y", mesh=meshName)   
                 nodeCoordinatesZ = self.read(tag="MESH_NODE_CRDS_Z", mesh=meshName)   
                 pop.__vxblocks = bbox[0]
                 pop.__vyblocks = bbox[1]
                 pop.__vzblocks = bbox[2]
                 pop.__vxblock_size = bbox[3]
                 pop.__vyblock_size = bbox[4]
                 pop.__vzblock_size = bbox[5]
                 pop.__vxmin = nodeCoordinatesX[0]
                 pop.__vymin = nodeCoordinatesY[0]
                 pop.__vzmin = nodeCoordinatesZ[0]
                 pop.__vxmax = nodeCoordinatesX[-1]
                 pop.__vymax = nodeCoordinatesY[-1]
                 pop.__vzmax = nodeCoordinatesZ[-1]
                 # Velocity cell lengths
                 pop.__dvx = ((pop.__vxmax - pop.__vxmin) / (float)(pop.__vxblocks)) / (float)(pop.__vxblock_size)
                 pop.__dvy = ((pop.__vymax - pop.__vymin) / (float)(pop.__vyblocks)) / (float)(pop.__vyblock_size)
                 pop.__dvz = ((pop.__vzmax - pop.__vzmin) / (float)(pop.__vzblocks)) / (float)(pop.__vzblock_size)

              self.__meshes[popname]=pop
              print "Foud population " + popname

      self.__fptr.close()


   def __read_xml_footer(self):
      ''' Reads in the XML footer of the VLSV file and store all the content
      ''' 
      max_xml_size = 1000000
      #(endianness,) = struct.unpack("c", fptr.read(1))
      if self.__fptr.closed:
         fptr = open(self.file_name,"rb")
      else:
         fptr = self.__fptr
      # Eight first bytes indicate whether the system is big_endianness or something else
      endianness_offset = 8
      fptr.seek(endianness_offset)
      # Read 8 bytes as unsigned long long (uint64_t in this case) after endianness, this tells the offset of the XML file.
      uint64_byte_amount = 8
      (offset,) = struct.unpack("Q", fptr.read(uint64_byte_amount))
      # Move to the xml offset
      fptr.seek(offset)
      # Read the xml data
      xml_data = fptr.read(max_xml_size)
      # Read the xml as string
      (xml_string,) = struct.unpack("%ds" % len(xml_data), xml_data)
      # Input the xml data into xml_root
      self.__xml_root = ET.fromstring(xml_string)
      if self.__fptr.closed:
         fptr.close()

   def __read_fileindex_for_cellid(self):
      """ Read in the cell ids and create an internal dictionary to give the index of an arbitrary cellID
      """
      cellids=self.read(mesh="SpatialGrid",name="CellID", tag="VARIABLE")

      #Check if it is not iterable. If it is a scale then make it a list
      if(not isinstance(cellids, Iterable)):
         cellids=[ cellids ]
      for index,cellid in enumerate(cellids):
         self.__fileindex_for_cellid[cellid]=index
         

   def __read_blocks(self, cellid, pop="proton"):
      ''' Read raw velocity block data from the open file.
      
      :param cellid: Cell ID of the cell whose velocity blocks are read
      :returns: A numpy array with block ids and their data
      '''
      if not self.__fileindex_for_cellid_blocks.has_key(pop):
         self.__set_cell_offset_and_blocks(pop)

      if( (cellid in self.__fileindex_for_cellid_blocks[pop]) == False ):
         # Cell id has no blocks
         return []
      offset = self.__fileindex_for_cellid_blocks[pop][cellid][0]
      num_of_blocks = self.__fileindex_for_cellid_blocks[pop][cellid][1]

      if self.__fptr.closed:
         fptr = open(self.file_name,"rb")
      else:
         fptr = self.__fptr

      # Read in avgs and velocity cell ids:
      for child in self.__xml_root:
         # Read in block values
         if ("name" in child.attrib) and (child.attrib["name"] == pop) and (child.tag == "BLOCKVARIABLE"):
            vector_size = ast.literal_eval(child.attrib["vectorsize"])
            #array_size = ast.literal_eval(child.attrib["arraysize"])
            element_size = ast.literal_eval(child.attrib["datasize"])
            datatype = child.attrib["datatype"]

            # Navigate to the correct position
            offset_avgs = offset * vector_size * element_size + ast.literal_eval(child.text)
#            for i in range(0, cells_with_blocks_index[0]):
#               offset_avgs += blocks_per_cell[i]*vector_size*element_size

            fptr.seek(offset_avgs)
            if datatype == "float" and element_size == 4:
               data_avgs = np.fromfile(fptr, dtype = np.float32, count = vector_size*num_of_blocks)
            if datatype == "float" and element_size == 8:
               data_avgs = np.fromfile(fptr, dtype = np.float64, count = vector_size*num_of_blocks)
            data_avgs = data_avgs.reshape(num_of_blocks, vector_size)

         # Read in block coordinates:
         # (note the special treatment in case the population is named 'avgs'
         if (pop == 'avgs' or ("name" in child.attrib) and (child.attrib["name"] == pop)) and (child.tag == "BLOCKIDS"):
            vector_size = ast.literal_eval(child.attrib["vectorsize"])
            #array_size = ast.literal_eval(child.attrib["arraysize"])
            element_size = ast.literal_eval(child.attrib["datasize"])
            datatype = child.attrib["datatype"]

            offset_block_ids = offset * vector_size * element_size + ast.literal_eval(child.text)

            fptr.seek(offset_block_ids)
            if datatype == "uint" and element_size == 4:
               data_block_ids = np.fromfile(fptr, dtype = np.uint32, count = vector_size*num_of_blocks)
            elif datatype == "uint" and element_size == 8:
               data_block_ids = np.fromfile(fptr, dtype = np.uint64, count = vector_size*num_of_blocks)
            else:
               print "Error! Bad block id data!"
               print "Data type: " + datatype + ", element size: " + str(element_size)
               return

            data_block_ids = np.reshape(data_block_ids, (len(data_block_ids),) )

      if self.__fptr.closed:
         fptr.close()

      # Check to make sure the sizes match (just some extra debugging)
      print "data_avgs = " + str(data_avgs) + ", data_block_ids = " + str(data_block_ids)
      if len(data_avgs) != len(data_block_ids):
         print "BAD DATA SIZES"

      return [data_block_ids, data_avgs]




   def __read_velocity_cells( self, cellid, cells_with_blocks, blocks_per_cell, cells_with_blocks_index, pop="proton" ):
      # Read in the coordinates:
      # Navigate to the correct position:
      offset = 0
      for i in xrange(0, cells_with_blocks_index[0]):
         offset += blocks_per_cell[i]

      num_of_blocks = np.atleast_1d(blocks_per_cell)[cells_with_blocks_index[0]]

      if self.__fptr.closed:
         fptr = open(self.file_name,"rb")
      else:
         fptr = self.__fptr

      # Read in avgs and velocity cell ids:
      for child in self.__xml_root:
         # Read in avgs
         if "name" in child.attrib and (child.attrib["name"] == pop) and (child.tag == "BLOCKVARIABLE"):
            vector_size = ast.literal_eval(child.attrib["vectorsize"])
            #array_size = ast.literal_eval(child.attrib["arraysize"])
            element_size = ast.literal_eval(child.attrib["datasize"])
            datatype = child.attrib["datatype"]

            # Navigate to the correct position
            offset_avgs = offset * vector_size * element_size + ast.literal_eval(child.text)

            fptr.seek(offset_avgs)
            if datatype == "float" and element_size == 4:
               data_avgs = np.fromfile(fptr, dtype = np.float32, count = vector_size*num_of_blocks)
            if datatype == "float" and element_size == 8:
               data_avgs = np.fromfile(fptr, dtype = np.float64, count = vector_size*num_of_blocks)
            data_avgs = data_avgs.reshape(num_of_blocks, vector_size)
         # Read in block coordinates:
         if ("name" in child.attrib) and (child.attrib["name"] == pop) and (child.tag == "BLOCKIDS"):
            vector_size = ast.literal_eval(child.attrib["vectorsize"])
            #array_size = ast.literal_eval(child.attrib["arraysize"])
            element_size = ast.literal_eval(child.attrib["datasize"])
            datatype = child.attrib["datatype"]

            offset_block_ids = offset * vector_size * element_size + ast.literal_eval(child.text)

            fptr.seek(offset_block_ids)
            if datatype == "uint" and element_size == 4:
               data_block_ids = np.fromfile(fptr, dtype = np.uint32, count = vector_size*num_of_blocks)
            elif datatype == "uint" and element_size == 8:
               data_block_ids = np.fromfile(fptr, dtype = np.uint64, count = vector_size*num_of_blocks)
            else:
               print "Error! Bad data type in blocks!"
               return

            data_block_ids = data_block_ids.reshape(num_of_blocks, vector_size)

      if self.__fptr.closed:
         fptr.close()

      # Check to make sure the sizes match (just some extra debugging)
      if len(data_avgs) != len(data_block_ids):
         print "BAD DATA SIZES"
      # Make a dictionary (hash map) out of velocity cell ids and avgs:
      velocity_cells = {}
      array_size = len(data_avgs)

      # Construct velocity cells:
      velocity_cell_ids = []
      for kv in xrange(4):
         for jv in xrange(4):
            for iv in xrange(4):
               velocity_cell_ids.append(kv*16 + jv*4 + iv)

      for i in xrange(array_size):
         velocity_block_id = data_block_ids[i]
         avgIndex = 0
         avgs = data_avgs[i]

         for j in velocity_cell_ids + 64*velocity_block_id:
            velocity_cells[(int)(j)] = avgs[avgIndex]
            avgIndex = avgIndex + 1
      return velocity_cells

   def __set_cell_offset_and_blocks(self, pop="proton"):
      ''' Read blocks per cell and the offset in the velocity space arrays for every cell with blocks into a private dictionary
      '''
      print "Getting offsets for population " + pop
      if self.__fileindex_for_cellid_blocks.has_key(pop):
         # There's stuff already saved into the dictionary, don't save it again
         return
      #these two arrays are in the same order: 
      #list of cells for which dist function is saved
      cells_with_blocks = self.read(mesh="SpatialGrid",tag="CELLSWITHBLOCKS", name=pop)
      #number of blocks in each cell for which data is stored
      blocks_per_cell = self.read(mesh="SpatialGrid",tag="BLOCKSPERCELL", name=pop)

      # Navigate to the correct position:
      from copy import copy
      offset = 0
      self.__fileindex_for_cellid_blocks[pop] = {}
      for i in xrange(0, len(cells_with_blocks)):
         self.__fileindex_for_cellid_blocks[pop][cells_with_blocks[i]] = [copy(offset), copy(blocks_per_cell[i])]
         offset += blocks_per_cell[i]

   def list(self):
      ''' Print out a description of the content of the file. Useful
         for interactive usage
      '''
      print "tag = PARAMETER"
      for child in self.__xml_root:
         if child.tag == "PARAMETER" and "name" in child.attrib:
            print "   ", child.attrib["name"]
      print "tag = VARIABLE"
      for child in self.__xml_root:
         if child.tag == "VARIABLE" and "name" in child.attrib:
            print "   ", child.attrib["name"]
      print "tag = MESH"
      for child in self.__xml_root:
         if child.tag == "MESH" and "name" in child.attrib:
            print "   ", child.attrib["name"]
      print "Datareducers:"
      for name in datareducers:
         print "   ",name, " based on ", datareducers[name].variables
      print "Data operators:"
      for name in data_operators:
         print "   ",name
      print "Other:"
      for child in self.__xml_root:
         if child.tag != "PARAMETER" and child.tag != "VARIABLE" and child.tag != "MESH":
            print "    tag = ", child.tag, " mesh = ", child.attrib["mesh"]

   def check_variable( self, name ):
      ''' Checks if a given variable is in the vlsv reader or a part of the data reducer variables

          :param name:             Name of the variable
          :returns:                True if the variable is in the vlsv file, false if not

          .. note:: This should be used for checking if a variable exists in case a function behaves differently for ex. if B vector is in the vlsv and if not

          .. code-block:: python

             # Example usage:
             vlsvReader = pt.vlsvfile.VlsvReader("test.vlsv")
             if vlsvReader.check_variable( "B" ):
                # Variable can be plotted
                plot_B()
             else:
                # Variaable not in the vlsv file
                plot_B_vol()
      '''
      for child in self.__xml_root:
         if child.tag == "VARIABLE" and "name" in child.attrib:
            if child.attrib["name"] == name:
               return True
      return False

   def get_all_variables( self ):
      ''' Returns all variables in the vlsv reader and the data reducer
          :returns:                List of variable is in the vlsv file
          .. code-block:: python
             # Example usage:
             vlsvReader = pt.vlsvfile.VlsvReader("test.vlsv")
             vars = vlsvReader.get_variables()
      '''
      varlist = [];
      for child in self.__xml_root:
         if child.tag == "VARIABLE" and "name" in child.attrib:
            varlist.append(child.attrib["name"])
      return varlist

   def get_cellid_locations(self):
      ''' Returns a dictionary with cell id as the key and the index of the cell id as the value. The index is used to locate the cell id's values in the arrays that this reader returns
      '''
      if len( self.__fileindex_for_cellid ) == 0:
         self.__read_fileindex_for_cellid()
      return self.__fileindex_for_cellid

   def read(self, name="", tag="", mesh="", operator="pass", read_single_cellid=-1):
      ''' Read data from the open vlsv file. 
      
      :param name: Name of the data array
      :param tag:  Tag of the data array.
      :param mesh: Mesh for the data array
      :param operator: Datareduction operator. "pass" does no operation on data.
      :param read_single_cellid:  If -1 then all data is read. If nonzero then only the vector for the specified cell id is read
      :returns: numpy array with the data

      .. seealso:: :func:`read_variable` :func:`read_variable_info`
      '''

      if (len( self.__fileindex_for_cellid ) == 0):
         if read_single_cellid >= 0:
            self.__read_fileindex_for_cellid()
      if tag == "" and name == "" and tag == "":
         print "Bad arguments at read"

      if self.__fptr.closed:
         fptr = open(self.file_name,"rb")
      else:
         fptr = self.__fptr

      #TODO, read_single_cellid should perhaps be an list/numpy array with cellids that are read in. This could be more efficient to 
      #     study multiple cells, e.g., along a line
      for child in self.__xml_root:
         if tag != "":
            if child.tag != tag:
               continue
         if name != "":
            if "name" in child.attrib and child.attrib["name"] != name:
               continue
         if mesh != "":
            if "mesh" in child.attrib and child.attrib["mesh"] != mesh:
               continue
         if child.tag == tag:
            vector_size = ast.literal_eval(child.attrib["vectorsize"])
            array_size = ast.literal_eval(child.attrib["arraysize"])
            element_size = ast.literal_eval(child.attrib["datasize"])
            datatype = child.attrib["datatype"]
            offset = ast.literal_eval(child.text)
            if read_single_cellid >= 0:
               offset=offset+self.__fileindex_for_cellid[read_single_cellid]*element_size*vector_size
               array_size=1

            fptr.seek(offset)

            if datatype == "float" and element_size == 4:
               data = np.fromfile(fptr, dtype = np.float32, count=vector_size*array_size)
            if datatype == "float" and element_size == 8:
               data = np.fromfile(fptr, dtype=np.float64, count=vector_size*array_size)
            if datatype == "int" and element_size == 4:
               data = np.fromfile(fptr, dtype=np.int32, count=vector_size*array_size)
            if datatype == "int" and element_size == 8:
               data = np.fromfile(fptr, dtype=np.int64, count=vector_size*array_size)
            if datatype == "uint" and element_size == 4:
               data = np.fromfile(fptr, dtype=np.uint32, count=vector_size*array_size)
            if datatype == "uint" and element_size == 8:
               data = np.fromfile(fptr, dtype=np.uint64, count=vector_size*array_size)

            if self.__fptr.closed:
               fptr.close()

            if vector_size > 1:
               data=data.reshape(array_size, vector_size)
            
            if array_size == 1:
               return data_operators[operator](data[0])
            else:
               return data_operators[operator](data)

      # Check if the name is in datareducers
      if name in datareducers:
         reducer = datareducers[name]
         # Read the necessary variables:
       
         # Return the output of the datareducer
         if reducer.useVspace:
            cellids = self.read(mesh="SpatialGrid", name="CellID", tag="VARIABLE", operator=operator, read_single_cellid=read_single_cellid)
            output = np.zeros(len(cellids))
            index = 0
            for cellid in cellids:
               velocity_cell_data = self.read_velocity_cells(cellid)
               # Get cells:
               vcellids = velocity_cell_data.keys()
               # Get coordinates:
               velocity_coordinates = self.get_velocity_cell_coordinates(vcellids)
               tmp_vars = []
               for i in np.atleast_1d(reducer.variables):
                  tmp_vars.append( self.read( i, tag, mesh, "pass", cellid ) )
               output[index] = reducer.operation( tmp_vars , velocity_cell_data, velocity_coordinates )
               index+=1
               print index,"/",len(cellids)
            return data_operators[operator](output)
         else:
            tmp_vars = []
            for i in np.atleast_1d(reducer.variables):
               tmp_vars.append( self.read( i, tag, mesh, "pass", read_single_cellid ) )
            return data_operators[operator](reducer.operation( tmp_vars ))

      if self.__fptr.closed:
         fptr.close()

   def read_interpolated_variable(self, name, coordinates, operator="pass",periodic=["True", "True", "True"]):
      ''' Read a linearly interpolated variable value from the open vlsv file.
      Arguments:
      :param name: Name of the variable
      :param coords: Coordinates from which to read data 
      :param periodic: Periodicity of the system. Default is periodic in all dimension
      :param operator: Datareduction operator. "pass" does no operation on data
      :returns: numpy array with the data

      .. seealso:: :func:`read` :func:`read_variable_info`
      '''
      coordinates = get_data(coordinates)
      
      if len(np.shape(coordinates)) == 1:
         #get closest id
         closest_cell_id=self.get_cellid(coordinates)
         closest_cell_coordinates=self.get_cell_coordinates(closest_cell_id)
         if closest_cell_id == 0:
            return None

         #now identify the lower one of the 8 neighbor cells
         offset = [0 if coordinates[0] > closest_cell_coordinates[0] else -1,\
                   0 if coordinates[1] > closest_cell_coordinates[1] else -1,\
                   0 if coordinates[2] > closest_cell_coordinates[2] else -1]
         lower_cell_id = self.get_cell_neighbor(closest_cell_id, offset, periodic)
         lower_cell_coordinates=self.get_cell_coordinates(lower_cell_id)
         offset = [1,1,1]
         upper_cell_id = self.get_cell_neighbor(lower_cell_id, offset, periodic)
         upper_cell_coordinates=self.get_cell_coordinates(upper_cell_id)
         
         scaled_coordinates=np.zeros(3)
         for i in range(3):
            if lower_cell_coordinates[i] != upper_cell_coordinates[i]:
               scaled_coordinates[i]=(coordinates[i] - lower_cell_coordinates[i])/(upper_cell_coordinates[i] - lower_cell_coordinates[i])
            else:
               scaled_coordinates[i] = 0.0 #Special case for periodic systems with one cell in a dimension

#         print lower_cell_coordinates
#         print upper_cell_coordinates
#         print scaled_coordinates


         test_val=self.read_variable(name,lower_cell_id,operator)
         if isinstance(test_val, Iterable):
            value_length=len(test_val)
         else:
            value_length=1
         
      #now identify 8 cells, startign from the lower one
         ngbrvalues=np.zeros((2,2,2,value_length))
         for x in [0,1]:
            for y in [0,1]:
               for z  in [0,1]:
                  ngbrvalues[x,y,z,:] = self.read_variable(name, \
                                                           self.get_cell_neighbor(lower_cell_id, [x,y,z] , periodic), \
                                                           operator)

#         print ngbrvalues
         c2d=np.zeros((2,2,value_length))
         for y in  [0,1]:
            for z in  [0,1]:
               c2d[y,z,:]=ngbrvalues[0,y,z,:]* (1- scaled_coordinates[0]) +  ngbrvalues[1,y,z,:]*scaled_coordinates[0]

         c1d=np.zeros((2,value_length))
         for z in [0,1]:
            c1d[z,:]=c2d[0,z,:]*(1 - scaled_coordinates[1]) + c2d[1,z,:] * scaled_coordinates[1]
            
         final_value=c1d[0,:] * (1 - scaled_coordinates[2]) + c1d[1,:] * scaled_coordinates[2]
         if len(final_value)==1:
            return final_value[0]
         else:
            return final_value

      else:
         #multiple coordinates
         pass


   def read_variable(self, name, cellids=-1,operator="pass"):
      ''' Read variables from the open vlsv file. 
      Arguments:
      :param name: Name of the variable
      :param cellids: a value of -1 reads all data
      :param operator: Datareduction operator. "pass" does no operation on data
      :returns: numpy array with the data

      .. seealso:: :func:`read` :func:`read_variable_info`
      '''
      cellids = get_data(cellids)
      if len(np.shape(cellids)) == 0:
         return self.read(mesh="SpatialGrid", name=name, tag="VARIABLE", operator=operator, read_single_cellid=cellids)
      else:
         # NOTE: Should the file read be optimized by opening the file here until all cellids have been read? It can be optimized by the user manually, as well
         variable = []
         for i in cellids:
            variable.append( self.read(mesh="SpatialGrid", name=name, tag="VARIABLE", operator=operator, read_single_cellid=i) )
         return np.array(variable, copy=False)

   def read_variable_info(self, name, cellids=-1, operator="pass"):
      ''' Read variables from the open vlsv file and input the data into VariableInfo

      :param name: Name of the variable
      :param cellids: a value of -1 reads all data
      :param operator: Datareduction operator. "pass" does no operation on data
      :returns: numpy array with the data

      .. seealso:: :func:`read_variable`
      '''
      data = self.read_variable(name=name, operator=operator, cellids=cellids)
      from variable import VariableInfo
      if name in datareducers:
         units = datareducers[name].units
      else:
         units = ""
      if operator != "pass":
         return VariableInfo(data_array=data, name=name + "_" + operator, units=units)
      else:
         return VariableInfo(data_array=data, name=name, units=units)


   def get_cellid(self, coordinates):
      ''' Returns the cell id at given coordinates

      :param coordinates:        The cell's coordinates
      :returns: the cell id

      .. note:: Returns 0 if the cellid is out of bounds!
      '''
      # Check that the coordinates are not out of bounds:
      if (self.__xmax < coordinates[0]) or (self.__xmin > coordinates[0]):
         return 0
      if (self.__ymax < coordinates[1]) or (self.__ymin > coordinates[1]):
         return 0
      if (self.__zmax < coordinates[2]) or (self.__zmin > coordinates[2]):
         return 0
      # Get cell lengths:
      cell_lengths = np.array([self.__dx, self.__dy, self.__dz])
   
      # Get cell indices:
      cellindices = np.array([(int)((coordinates[0] - self.__xmin)/(float)(cell_lengths[0])), (int)((coordinates[1] - self.__ymin)/(float)(cell_lengths[1])), (int)((coordinates[2] - self.__zmin)/(float)(cell_lengths[2]))])
      # Get the cell id:
      cellid = cellindices[0] + cellindices[1] * self.__xcells + cellindices[2] * self.__xcells * self.__ycells + 1
      return cellid

   def get_cell_coordinates(self, cellid):
      ''' Returns a given cell's coordinates as a numpy array

      :param cellid:            The cell's ID
      :returns: a numpy array with the coordinates

      .. seealso:: :func:`get_cellid`

      .. note:: The cell ids go from 1 .. max not from 0
      '''
      # Get cell lengths:
      cell_lengths = np.array([(self.__xmax - self.__xmin)/(float)(self.__xcells), (self.__ymax - self.__ymin)/(float)(self.__ycells), (self.__zmax - self.__zmin)/(float)(self.__zcells)])
      # Get cell indices:
      cellid = (int)(cellid - 1)
      cellindices = np.zeros(3)
      cellindices[0] = (int)(cellid)%(int)(self.__xcells)
      cellindices[1] = ((int)(cellid)/(int)(self.__xcells))%(int)(self.__ycells)
      cellindices[2] = (int)(cellid)/(int)(self.__xcells*self.__ycells)
   
      # Get cell coordinates:
      cellcoordinates = np.zeros(3)
      cellcoordinates[0] = self.__xmin + (cellindices[0] + 0.5) * cell_lengths[0]
      cellcoordinates[1] = self.__ymin + (cellindices[1] + 0.5) * cell_lengths[1]
      cellcoordinates[2] = self.__zmin + (cellindices[2] + 0.5) * cell_lengths[2]
      # Return the coordinates:
      return np.array(cellcoordinates)

   def get_cell_indices(self, cellid):
      ''' Returns a given cell's indices as a numpy array

      :param cellid:            The cell's ID
      :returns: a numpy array with the coordinates

      .. seealso:: :func:`get_cellid`

      .. note:: The cell ids go from 1 .. max not from 0
      '''
      # Get cell indices:
      cellid = (int)(cellid - 1)
      cellindices = np.zeros(3)
      cellindices[0] = (int)(cellid)%(int)(self.__xcells)
      cellindices[1] = ((int)(cellid)/(int)(self.__xcells))%(int)(self.__ycells)
      cellindices[2] = (int)(cellid)/(int)(self.__xcells*self.__ycells)
      # Return the coordinates:
      return np.array(cellindices)

   def get_cell_neighbor(self, cellid, offset, periodic):
      ''' Returns a given cells neighbor at offset (in indices)

      :param cellid:            The cell's ID
      :param offset:            The offset to the neighbor in indices
      :param periodic:          For each dimension, is the system periodic
      :returns: the cellid of the neighbor

      .. note:: Returns 0 if the offset is out of bounds!

      '''
      indices = self.get_cell_indices(cellid)
      ngbr_indices = np.zeros(3)
      sys_size = [self.__xcells, self.__ycells, self.__zcells]
      for i in range(3):
         ngbr_indices[i] = indices[i] + offset[i]
         if periodic[i]:
            for j in range(abs(offset[i])):
               #loop over offset abs as offset may be larger than the system size
               if ngbr_indices[i] < 0:
                  ngbr_indices[i] = ngbr_indices[i] + sys_size[i]
               elif ngbr_indices[i] >= sys_size[i]:
                  ngbr_indices[i] = ngbr_indices[i] - sys_size[i]
   
         elif ngbr_indices[i] < 0 or  ngbr_indices[i] >= sys_size[i]:
            #out of bounds
            return 0

      return  ngbr_indices[0] + ngbr_indices[1] * self.__xcells + ngbr_indices[2] * self.__xcells * self.__ycells + 1



<<<<<<< HEAD
   def get_velocity_cell_coordinates(self, vcellids, pop="proton"):
=======
   def get_velocity_cell_ids(self, vcellcoord):
      ''' Returns velocity cell ids of given coordinate

      Arguments:
      :param vcellcoords: One 3d coordinate
      :returns: Velocity cell id

      .. seealso:: :func:`get_velocity_cell_coordinates`
      '''
      vmin = np.array([self.__vxmin, self.__vymin, self.__vzmin])
      dv = np.array([self.__dvx, self.__dvy, self.__dvz])
      block_index = np.floor((vcellcoord - vmin) / (4 * dv))
      cell_index = np.floor(np.remainder(vcellcoord - vmin, 4*dv) / dv)
      vcellid = int(block_index[0])
      vcellid += int(block_index[1] * self.__vxblocks)
      vcellid += int(block_index[2] * self.__vxblocks * self.__vyblocks)
      vcellid *= 64
      vcellid += int(cell_index[0])
      vcellid += int(cell_index[1] * 4)
      vcellid += int(cell_index[2] * 16)
      return vcellid


   def get_velocity_cell_coordinates(self, vcellids):
>>>>>>> aac5acdd
      ''' Returns a given velocity cell's coordinates as a numpy array

      Arguments:
      :param vcellids:       The velocity cell's ID
      :returns: a numpy array with the coordinates

      .. seealso:: :func:`get_cell_coordinates` :func:`get_velocity_block_coordinates`
      '''
      vcellids = np.atleast_1d(vcellids)
      # Get block ids:
      blocks = vcellids.astype(int) / 64
      # Get block coordinates:
      blockIndicesX = np.remainder(blocks.astype(int), (int)(self.__meshes[pop].__vxblocks))
      blockIndicesY = np.remainder(blocks.astype(int)/(int)(self.__meshes[pop].__vxblocks), (int)(self.__meshes[pop].__vyblocks))
      blockIndicesZ = blocks.astype(int)/(int)(self.__meshes[pop].__vxblocks*self.__meshes[pop].__vyblocks)
      blockCoordinatesX = blockIndicesX.astype(float) * self.__meshes[pop].__dvx * 4 + self.__meshes[pop].__vxmin
      blockCoordinatesY = blockIndicesY.astype(float) * self.__meshes[pop].__dvy * 4 + self.__meshes[pop].__vymin
      blockCoordinatesZ = blockIndicesZ.astype(float) * self.__meshes[pop].__dvz * 4 + self.__meshes[pop].__vzmin
      # Get cell indices:
      cellids = np.remainder(vcellids.astype(int), (int)(64))
      cellIndicesX = np.remainder(cellids.astype(int), (int)(4))
      cellIndicesY = np.remainder((cellids.astype(int)/(int)(4)).astype(int), (int)(4))
      cellIndicesZ = cellids.astype(int)/(int)(16)
      # Get cell coordinates:
      cellCoordinates = np.array([blockCoordinatesX.astype(float) + (cellIndicesX.astype(float) + 0.5) * self.__meshes[pop].__dvx,
                                  blockCoordinatesY.astype(float) + (cellIndicesY.astype(float) + 0.5) * self.__meshes[pop].__dvy,
                                  blockCoordinatesZ.astype(float) + (cellIndicesZ.astype(float) + 0.5) * self.__meshes[pop].__dvz])

      return cellCoordinates.transpose()

   def get_velocity_block_coordinates( self, blocks, pop="proton"):
      ''' Returns the block coordinates of the given blocks in a numpy array

          :param blocks:         list of block ids
          :returns: a numpy array containing the block coordinates e.g. np.array([np.array([2,1,3]), np.array([5,6,6]), ..])

          .. seealso:: :func:`get_velocity_cell_coordinates`
      '''
      blockIndicesX = np.remainder(blocks.astype(int), (int)(self.__meshes[pop].__vxblocks))
      blockIndicesY = np.remainder(blocks.astype(int)/(int)(self.__meshes[pop].__vxblocks), (int)(self.__meshes[pop].__vyblocks))
      blockIndicesZ = blocks.astype(int)/(int)(self.__meshes[pop].__vxblocks*self.__meshes[pop].__vyblocks)
      blockCoordinatesX = blockIndicesX.astype(float) * self.__meshes[pop].__dvx * 4 + self.__meshes[pop].__vxmin
      blockCoordinatesY = blockIndicesY.astype(float) * self.__meshes[pop].__dvy * 4 + self.__meshes[pop].__vymin
      blockCoordinatesZ = blockIndicesZ.astype(float) * self.__meshes[pop].__dvz * 4 + self.__meshes[pop].__vzmin
      # Return the coordinates:
      return np.array([blockCoordinatesX.astype(float),
                       blockCoordinatesY.astype(float),
                       blockCoordinatesZ.astype(float)]).transpose()

   def get_velocity_blocks( self, blockcoordinates, pop="proton" ):
      ''' Returns the block ids of the given block coordinates in a numpy array form

          :param blockcoordinates:         list of block coordinates e.g. np.array([np.array([2,1,3]), np.array([5,6,6]), ..])
          :returns: a numpy array containing the block ids e.g. np.array([4,2,56,44,2, ..])

          .. seealso:: :func:`get_velocity_block_coordinates`
      '''
      mins = np.array([self.__meshes[pop].__vxmin, self.__meshes[pop].__vymin, self.__meshes[pop].__vzmin]).astype(float)
      dvs = np.array([4*self.__meshes[pop].__dvx, 4*self.__meshes[pop].__dvy, 4*self.__meshes[pop].__dvz]).astype(float)
      multiplier = np.array([1, self.__meshes[pop].__vxblocks, self.__meshes[pop].__vxblocks * self.__meshes[pop].__vyblocks]).astype(float)
      velocity_block_ids = np.sum(np.floor(((blockCoordinates.astype(float) - mins) / dvs)) * multiplier, axis=-1)
      return velocity_block_ids

   def construct_velocity_cells( self, blocks ):
      ''' Returns velocity cells in given blocks

          :param blocks:         list of block ids
          :returns: a numpy array containing the velocity cell ids e.g. np.array([4,2,56,44,522, ..])
      '''
      return np.ravel(np.outer(np.array(blocks), np.ones(64)) + np.arange(64))

   def construct_velocity_cell_coordinates( self, blocks ):
      ''' Returns velocity cell coordinates in given blocks

          :param blocks:         list of block ids
          :returns: a numpy array containing the velocity cell ids e.g. np.array([4,2,56,44,522, ..])
      '''
      # Construct velocity cell coordinates from velocity cells and return them
      return self.get_velocity_cell_coordinates( self.construct_velocity_cells(blocks) )


   def construct_velocity_cell_nodes( self, blocks, pop="proton" ):
      ''' Returns velocity cell nodes in given blocks

          :param blocks:         list of block ids
          :returns: a numpy array containing velocity cell nodes and the keys for velocity cells

          .. note:: This is used for constructing velocity space inside the mayavi module

          .. seealso:: :mod:`grid`
      '''
      blocks = np.array(blocks)
      # Get block coordinates:
      blockIndicesX = np.remainder(blocks.astype(int), (int)(self.__meshes[pop].__vxblocks)).astype(np.uint16)
      blockIndicesY = np.remainder(blocks.astype(int)/(int)(self.__meshes[pop].__vxblocks), (int)(self.__meshes[pop].__vyblocks)).astype(np.uint16)
      blockIndicesZ = (blocks.astype(np.uint64)/(int)(self.__meshes[pop].__vxblocks*self.__meshes[pop].__vyblocks)).astype(np.uint16)

      cellsPerDirection = 4
      cellsPerBlock = 64

      # Get velocity cell min coordinates (per velocity block)
      vcellids = np.arange(cellsPerBlock).astype(np.uint32)
      cellIndicesX = np.remainder(vcellids.astype(int), (int)(cellsPerDirection)).astype(np.uint16)
      cellIndicesY = np.remainder((vcellids.astype(int)/(int)(cellsPerDirection)).astype(int), (int)(cellsPerDirection)).astype(np.uint16)
      cellIndicesZ = (vcellids.astype(int)/(int)(cellsPerDirection*cellsPerDirection)).astype(np.uint16)

      # Construct velocity cell node indices for every velocity cell per velocity block

      nodesPerCell = 8

      # NOTE: The ordering of the numpy array won't make sense to anyone who hasn't read VTK documentation. For further info check VTK_VOXEL. The numpy array is constructed according to VTK voxel's nodes
      cellNodeIndicesX = np.ravel(np.outer(cellIndicesX, np.ones(nodesPerCell)) + np.array([0, 1, 0, 1, 0, 1, 0, 1])).astype(np.uint16)
      cellNodeIndicesY = np.ravel(np.outer(cellIndicesY, np.ones(nodesPerCell)) + np.array([0, 0, 1, 1, 0, 0, 1, 1])).astype(np.uint16)
      cellNodeIndicesZ = np.ravel(np.outer(cellIndicesZ, np.ones(nodesPerCell)) + np.array([0, 0, 0, 0, 1, 1, 1, 1])).astype(np.uint16)

      nodeIndices_local = []
      nodesPerDirection = 5

      for i in xrange(nodesPerDirection):
         for j in xrange(nodesPerDirection):
            for k in xrange(nodesPerDirection):
               nodeIndices_local.append(np.array([i,j,k]))
      nodeIndices_local = np.array(nodeIndices_local).astype(np.uint16)

      nodesPerBlock = (int)(nodesPerDirection * nodesPerDirection * nodesPerDirection)


      def calculate_node_indices( self, blockIndicesX, blockIndicesY, blockIndicesZ, nodeIndices_local, nodesPerBlock, cellsPerDirection ):
         nodeIndicesX = np.ravel(np.outer(blockIndicesX, np.ones(nodesPerBlock).astype(np.uint16)) * cellsPerDirection + nodeIndices_local[:,0])
         nodeIndicesY = np.ravel(np.outer(blockIndicesY, np.ones(nodesPerBlock).astype(np.uint16)) * cellsPerDirection + nodeIndices_local[:,1])
         nodeIndicesZ = np.ravel(np.outer(blockIndicesZ, np.ones(nodesPerBlock).astype(np.uint16)) * cellsPerDirection + nodeIndices_local[:,2])
   
         nodeIndices = np.transpose(np.array([nodeIndicesX, nodeIndicesY, nodeIndicesZ], copy=False))

         # Transform indices into unique keys
         nodeKeys = np.sum(nodeIndices * np.array([1, cellsPerDirection*self.__meshes[pop].__vxblocks+1, (cellsPerDirection*self.__meshes[pop].__vxblocks+1)*(cellsPerDirection*self.__meshes[pop].__vyblocks+1)]), axis=1)
         # Sort the keys and delete duplicates
         return np.unique(nodeKeys)
      #nodeIndices = calculate_node_indices( blockIndicesX, blockIndicesY, blockIndicesZ, nodeIndices_local, nodesPerBlock, cellsPerDirection )

      # Put the node indices into keys:
      nodeKeys = np.array([], dtype=np.uint64)
      N = 10
      for i in xrange(N):
         fromIndex = i*(len(blockIndicesX)/N)
         if i != N-1:
            toIndex = (i+1)*(len(blockIndicesX)/N)
         else:
            toIndex = len(blockIndicesX)
         nodeKeys = np.append(nodeKeys, calculate_node_indices( self, blockIndicesX[fromIndex:toIndex], blockIndicesY[fromIndex:toIndex], blockIndicesZ[fromIndex:toIndex], nodeIndices_local, nodesPerBlock, cellsPerDirection ) )


      # Delete duplicate nodes and sort the list:
      nodeKeys = np.unique(nodeKeys) #We now have all of the nodes in a list!




      def calc_global_cell_keys( self, blockIndicesX, blockIndicesY, blockIndicesZ, cellNodeIndicesX, cellNodeIndicesY, cellNodeIndicesZ, cellsPerBlock, nodesPerCell, cellsPerDirection, nodeKeys ):
         # reate node  indices for the cells
         globalCellIndicesX = np.ravel(np.outer(blockIndicesX, np.ones(cellsPerBlock * nodesPerCell).astype(np.uint16)) * cellsPerDirection + cellNodeIndicesX)
         globalCellIndicesY = np.ravel(np.outer(blockIndicesY, np.ones(cellsPerBlock * nodesPerCell).astype(np.uint16)) * cellsPerDirection + cellNodeIndicesY)
         globalCellIndicesZ = np.ravel(np.outer(blockIndicesZ, np.ones(cellsPerBlock * nodesPerCell).astype(np.uint16)) * cellsPerDirection + cellNodeIndicesZ)
   
         globalCellIndices = np.array([globalCellIndicesX, globalCellIndicesY, globalCellIndicesZ], copy=False)
         globalCellIndices = np.transpose(globalCellIndices)
         # Transform cell indices into unique keys
         globalCellIndices = np.sum(globalCellIndices * np.array([1, cellsPerDirection*self.__meshes[pop].__vxblocks+1, (cellsPerDirection*self.__meshes[pop].__vxblocks+1)*(cellsPerDirection*self.__meshes[pop].__vyblocks+1)]), axis=1)
         # Return cell nodes' indexes in the nodeKeys list
         return np.searchsorted(nodeKeys, globalCellIndices)


      # Create cellKeys
      cellKeys = np.zeros(len(blockIndicesX)*cellsPerBlock*nodesPerCell, dtype=np.uint32)
      N = 10
      # Append keys in cuts to save memory
      for i in xrange(N):
         fromIndex = i*(len(blockIndicesX)/N)
         if i != N-1:
            toIndex = (i+1)*(len(blockIndicesX)/N)
         else:
            toIndex = len(blockIndicesX)
         # Append cell keys
         cellKeys[fromIndex*cellsPerBlock*nodesPerCell:toIndex*cellsPerBlock*nodesPerCell] = calc_global_cell_keys( self, blockIndicesX[fromIndex:toIndex], blockIndicesY[fromIndex:toIndex], blockIndicesZ[fromIndex:toIndex], cellNodeIndicesX, cellNodeIndicesY, cellNodeIndicesZ, cellsPerBlock, nodesPerCell, cellsPerDirection, nodeKeys )

      cellKeys = np.reshape(cellKeys, (len(blocks)*64,8))

      # We now have all the cell keys and avgs values! (avgs is in the same order as cell keys)
      # Now transform node indices back into real indices
      nodeCoordinatesX = np.remainder(nodeKeys, (int)(cellsPerDirection*self.__meshes[pop].__vxblocks+1)).astype(np.float32) * self.__meshes[pop].__dvx + self.__meshes[pop].__vxmin
      nodeCoordinatesY = np.remainder(nodeKeys/(int)(cellsPerDirection*self.__meshes[pop].__vxblocks+1), cellsPerDirection*self.__meshes[pop].__vyblocks+1).astype(np.float32) * self.__meshes[pop].__dvy + self.__meshes[pop].__vymin
      nodeCoordinatesZ = ( nodeKeys / (int)((cellsPerDirection*self.__meshes[pop].__vxblocks+1) * (cellsPerDirection*self.__meshes[pop].__vyblocks+1)) ).astype(np.float32) * self.__meshes[pop].__dvz + self.__meshes[pop].__vzmin
      
      # Nodekeyss is no longer needed
      del nodeKeys

      nodes = np.array([nodeCoordinatesX, nodeCoordinatesY, nodeCoordinatesZ], copy=False)
      # Take a transpose
      nodes = np.transpose(nodes)

      return [nodes, cellKeys]





   def read_parameter(self, name):
      ''' Read a parameter from the vlsv file

      :param name:   Name of the parameter
      :returns: The parameter value

      .. seealso:: :func:`read_variable` :func:`read_variable_info`
      '''

      return self.read(name=name, tag="PARAMETER")


   def read_velocity_cells(self, cellid, pop="proton"):
      ''' Read velocity cells from a spatial cell
      
      :param cellid: Cell ID of the cell whose velocity cells the function will read
      :returns: Map of velocity cell ids (unique for every velocity cell) and corresponding value

      #Example:

      example_cellid = 1111

      velocity_cell_map = vlsvReader.read_velocity_cells(example_cellid)
      velocity_cell_ids = velocity_cell_map.keys()
      velocity_cell_values = velocity_cell_map.values()

      random_index = 4 # Just some index
      random_velocity_cell_id = velocity_cell_ids[random_index]

      print "Velocity cell value at velocity cell id " + str(random_velocity_cell_id) + ": " + str(velocity_cell_map[random_velocity_cell_id])

      # Getting the corresponding coordinates might be more useful than having the velocity cell id so:
      velocity_cell_coordinates = vlsvReader.get_velocity_cell_coordinates(velocity_cell_ids) # Get velocity cell coordinates corresponding to each velocity cell id

      random_velocity_cell_coordinates = velocity_cell_ids[random_index]
      print "Velocity cell value at velocity cell id " + str(random_velocity_cell_id) + "and coordinates " + str(random_velocity_cell_coordinates) + ": " + str(velocity_cell_map[random_velocity_cell_id])

      .. seealso:: :func:`read_blocks`
      '''
      #these two arrays are in the same order: 
      #list of cells for which dist function is saved
      cells_with_blocks = self.read(mesh="SpatialGrid",tag="CELLSWITHBLOCKS", name=pop)
      #number of blocks in each cell for which data is stored
      blocks_per_cell = self.read(mesh="SpatialGrid",tag="BLOCKSPERCELL", name=pop)
      (cells_with_blocks_index,) = np.where(cells_with_blocks == cellid)

      if len(cells_with_blocks_index) == 0:
         #block data did not exist
         print "Cell does not have velocity distribution"
         return []

      num_of_blocks = np.atleast_1d(blocks_per_cell)[cells_with_blocks_index[0]]

      return self.__read_velocity_cells(cellid=cellid, cells_with_blocks=cells_with_blocks, blocks_per_cell=blocks_per_cell, cells_with_blocks_index=cells_with_blocks_index, pop=pop)
      
   def get_spatial_mesh_size(self):
      ''' Read spatial mesh size
      
      :returns: Size of mesh in number of blocks, array with three elements
      '''
      return np.array([self.__xcells, self.__ycells, self.__zcells])

   def get_spatial_block_size(self):
      ''' Read spatial mesh block size
      
      :returns: Size of block in number of cells, array with three elements
      '''
      return np.array([self.__xblock_size, self.__yblock_size, self.__zblock_size])

   def get_spatial_mesh_extent(self):
      ''' Read spatial mesh extent
      
      :returns: Maximum and minimum coordinates of the mesh, [xmin, ymin, zmin, xmax, ymax, zmax]
      '''
      return np.array([self.__xmin, self.__ymin, self.__zmin, self.__xmax, self.__ymax, self.__zmax])

   def get_velocity_mesh_size(self, pop="proton"):
      ''' Read velocity mesh size
      
      :returns: Size of mesh in number of blocks, array with three elements
      '''
      return np.array([self.__meshes[pop].__vxblocks, self.__meshes[pop].__vyblocks, self.__meshes[pop].__vzblocks])

   def get_velocity_block_size(self, pop="proton"):
      ''' Read velocity mesh block size
      
      :returns: Size of block in number of cells, array with three elements
      '''
      return np.array([self.__meshes[pop].__vxblock_size, self.__meshes[pop].__vyblock_size, self.__meshes[pop].__vzblock_size])

   def get_velocity_mesh_extent(self, pop="proton"):
      ''' Read velocity mesh extent
      
      :returns: Maximum and minimum coordinates of the mesh, [vxmin, vymin, vzmin, vxmax, vymax, vzmax]
      '''
      return np.array([self.__meshes[pop].__vxmin, self.__meshes[pop].__vymin, self.__meshes[pop].__vzmin, self.__meshes[pop].__vxmax, self.__meshes[pop].__vymax, self.__meshes[pop].__vzmax])

   def read_blocks(self, cellid, pop="proton"):
      ''' Read raw block data from the open file and return the data along with block ids
      
      :param cellid: Cell ID of the cell whose velocity blocks are read
      :returns: A numpy array with block ids and data eg [array([2, 5, 6, 234, 21]), array([1.0e-8, 2.1e-8, 2.1e-8, 0, 4.0e-8])]

      .. seealso:: :func:`read_velocity_cells`
      '''
      if not self.__fileindex_for_cellid_blocks.has_key(pop):
         # Set the locations
         self.__set_cell_offset_and_blocks(pop)

      # Uses new format
      return self.__read_blocks(cellid,pop)

      return []

   def optimize_open_file(self):
      '''Opens the vlsv file for reading
         Files are opened and closed automatically upon reading and in the case of reading multiple times it will help to keep the file open with this command

         .. code-block: python

            #Example usage:
            variables = []
            vlsvReader.optimize_open_file()
            for i in xrange(1000):
               variables.append(vlsvReader.read_variable("rho", cellids=i))
            vlsvReader.optimize_close_file()

         .. note:: This should only be used for optimization purposes.
      '''
      self.__fptr = open(self.file_name,"rb")


   def optimize_close_file(self):
      '''Closes the vlsv file
         Files are opened and closed automatically upon reading and in the case of reading multiple times it will help to keep the file open with this command

         .. code-block: python

            # Example usage:
            variables = []
            vlsvReader.optimize_open_file()
            for i in xrange(1000):
               variables.append(vlsvReader.read_variable("rho", cellids=i))
            vlsvReader.optimize_close_file()

         .. note:: This should only be used for optimization purposes.
      '''
      if self.__fptr.closed:
         return
      else:
         self.__fptr.close()
         return

   def optimize_clear_fileindex_for_cellid_blocks(self):
      ''' Clears a private variable containing number of blocks and offsets for particular cell ids

         .. code-block: python

             # Example usage:
             vlsvReaders = []
             # Open a list of vlsv files
             for i in xrange(1000):
                vlsvReaders.append( VlsvReader("test" + str(i) + ".vlsv") )
             # Go through vlsv readers and print info:
             for vlsvReader in vlsvReaders:
                # Print something from the file on the screen
                print vlsvReader.read_blocks( cellid= 5021 ) # Stores info into a private variable
                # Upon reading from vlsvReader a private variable that contains info on cells that have blocks has been saved -- now clear it to save memory
                vlsvReader.optimize_clear_fileindex_for_cellid_blocks()

         .. note:: This should only be used for optimization purposes.
      '''
      self.__fileindex_for_cellid_blocks = {}

   def optimize_clear_fileindex_for_cellid(self):
      ''' Clears a private variable containing cell ids and their locations

         .. code-block: python

             # Example usage:
             vlsvReaders = []
             # Open a list of vlsv files
             for i in xrange(1000):
                vlsvReaders.append( VlsvReader("test" + str(i) + ".vlsv") )
             # Go through vlsv readers and print info:
             for vlsvReader in vlsvReaders:
                # Print something from the file on the screen
                print vlsvReader.read_variable("B", cellids=2) # Stores info into a private variable
                # Upon reading from vlsvReader a private variable that contains info on cells that have blocks has been saved -- now clear it to save memory
                vlsvReader.optimize_clear_fileindex_for_cellid()

         .. note:: This should only be used for optimization purposes.
      '''
      self.__fileindex_for_cellid = {}

<|MERGE_RESOLUTION|>--- conflicted
+++ resolved
@@ -771,11 +771,7 @@
       return  ngbr_indices[0] + ngbr_indices[1] * self.__xcells + ngbr_indices[2] * self.__xcells * self.__ycells + 1
 
 
-
-<<<<<<< HEAD
-   def get_velocity_cell_coordinates(self, vcellids, pop="proton"):
-=======
-   def get_velocity_cell_ids(self, vcellcoord):
+    def get_velocity_cell_ids(self, vcellcoord, pop="proton"):
       ''' Returns velocity cell ids of given coordinate
 
       Arguments:
@@ -784,22 +780,20 @@
 
       .. seealso:: :func:`get_velocity_cell_coordinates`
       '''
-      vmin = np.array([self.__vxmin, self.__vymin, self.__vzmin])
-      dv = np.array([self.__dvx, self.__dvy, self.__dvz])
-      block_index = np.floor((vcellcoord - vmin) / (4 * dv))
-      cell_index = np.floor(np.remainder(vcellcoord - vmin, 4*dv) / dv)
+      vmin = np.array([self.__meshes[pop].__vxmin, self.__meshes[pop].__vymin, self.__meshes[pop].__vzmin])
+      dv = np.array([self.__meshes[pop].__dvx, self.__meshes[pop].__dvy, self.__meshes[pop].__dvz])
+      block_index = np.floor((vcellcoord - vmin) / ((int)4 * dv))
+      cell_index = np.floor(np.remainder(vcellcoord - vmin, (int)4 * dv) / dv)
       vcellid = int(block_index[0])
-      vcellid += int(block_index[1] * self.__vxblocks)
-      vcellid += int(block_index[2] * self.__vxblocks * self.__vyblocks)
+      vcellid += int(block_index[1] * self.__meshes[pop].__vxblocks)
+      vcellid += int(block_index[2] * self.__meshes[pop].__vxblocks * self.__meshes[pop].__vyblocks)
       vcellid *= 64
       vcellid += int(cell_index[0])
-      vcellid += int(cell_index[1] * 4)
-      vcellid += int(cell_index[2] * 16)
+      vcellid += int(cell_index[1] * (int)4)
+      vcellid += int(cell_index[2] * (int)16)
       return vcellid
 
-
-   def get_velocity_cell_coordinates(self, vcellids):
->>>>>>> aac5acdd
+    def get_velocity_cell_coordinates(self, vcellids, pop="proton"):
       ''' Returns a given velocity cell's coordinates as a numpy array
 
       Arguments:
