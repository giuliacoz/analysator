# 
# This file is part of Analysator.
# Copyright 2013-2016 Finnish Meteorological Institute
# Copyright 2017-2018 University of Helsinki
# 
# For details of usage, see the COPYING file and read the "Rules of the Road"
# at http://www.physics.helsinki.fi/vlasiator/
# 
# This program is free software; you can redistribute it and/or modify
# it under the terms of the GNU General Public License as published by
# the Free Software Foundation; either version 2 of the License, or
# (at your option) any later version.
# 
# This program is distributed in the hope that it will be useful,
# but WITHOUT ANY WARRANTY; without even the implied warranty of
# MERCHANTABILITY or FITNESS FOR A PARTICULAR PURPOSE.  See the
# GNU General Public License for more details.
# 
# You should have received a copy of the GNU General Public License along
# with this program; if not, write to the Free Software Foundation, Inc.,
# 51 Franklin Street, Fifth Floor, Boston, MA 02110-1301 USA.
# 

import struct
import xml.etree.ElementTree as ET
import ast
import numpy as np
import os
import numbers
import vlsvvariables
from reduction import datareducers,multipopdatareducers,data_operators,v5reducers,multipopv5reducers
from collections import Iterable
from vlsvwriter import VlsvWriter
from variable import get_data

class VlsvReader(object):
   ''' Class for reading VLSV files
   ''' 


   ''' Meshinfo is an information container for multiple meshes.
       Implemented as an empty class.
   '''
   class MeshInfo:
      pass

   file_name=""
   def __init__(self, file_name):
      ''' Initializes the vlsv file (opens the file, reads the file footer and reads in some parameters)

          :param file_name:     Name of the vlsv file
      '''
      # Make sure the path is set in file name: 
      file_name = os.path.abspath(file_name)

      self.file_name = file_name
      self.__fptr = open(self.file_name,"rb")
      self.__xml_root = ET.fromstring("<VLSV></VLSV>")
      self.__fileindex_for_cellid={}
      self.__fileindex_for_cellid_blocks={}
      self.__read_xml_footer()
      # Check if the file is using new or old vlsv format
      # Read parameters (Note: Reading the spatial cell locations and
      # storing them will anyway take the most time and memory):

      meshName="SpatialGrid"
      bbox = self.read(tag="MESH_BBOX", mesh=meshName)
      if bbox is None:
         #read in older vlsv files where the mesh is defined with parameters
         self.__xcells = (int)(self.read_parameter("xcells_ini"))
         self.__ycells = (int)(self.read_parameter("ycells_ini"))
         self.__zcells = (int)(self.read_parameter("zcells_ini"))
         self.__xblock_size = 1
         self.__yblock_size = 1
         self.__zblock_size = 1
         self.__xmin = self.read_parameter("xmin")
         self.__ymin = self.read_parameter("ymin")
         self.__zmin = self.read_parameter("zmin")
         self.__xmax = self.read_parameter("xmax")
         self.__ymax = self.read_parameter("ymax")
         self.__zmax = self.read_parameter("zmax")
      else:
         #new style vlsv file with 
         nodeCoordinatesX = self.read(tag="MESH_NODE_CRDS_X", mesh=meshName)   
         nodeCoordinatesY = self.read(tag="MESH_NODE_CRDS_Y", mesh=meshName)   
         nodeCoordinatesZ = self.read(tag="MESH_NODE_CRDS_Z", mesh=meshName)   
         self.__xcells = bbox[0]
         self.__ycells = bbox[1]
         self.__zcells = bbox[2]
         self.__xblock_size = bbox[3]
         self.__yblock_size = bbox[4]
         self.__zblock_size = bbox[5]
         self.__xmin = nodeCoordinatesX[0]
         self.__ymin = nodeCoordinatesY[0]
         self.__zmin = nodeCoordinatesZ[0]
         self.__xmax = nodeCoordinatesX[-1]
         self.__ymax = nodeCoordinatesY[-1]
         self.__zmax = nodeCoordinatesZ[-1]

      self.__dx = (self.__xmax - self.__xmin) / (float)(self.__xcells)
      self.__dy = (self.__ymax - self.__ymin) / (float)(self.__ycells)
      self.__dz = (self.__zmax - self.__zmin) / (float)(self.__zcells)

      self.__meshes = {}

      # Iterate through the XML tree, find all populations
      # (identified by their BLOCKIDS tag)
      self.active_populations=[]
      for child in self.__xml_root:
          if child.tag == "BLOCKIDS":
              if "name" in child.attrib:
                  popname = child.attrib["name"] 
              else:
                  popname = "avgs"

              # Create a new (empty) MeshInfo-object for this population
              pop = self.MeshInfo()
              
              # Update list of active populations
              if not popname in self.active_populations: self.active_populations.append(popname)

              # Update list of active populations
              if not popname in self.active_populations: self. active_populations.append(popname)

              bbox = self.read(tag="MESH_BBOX", mesh=popname)
              if bbox is None:
                 if self.read_parameter("vxblocks_ini") is not None:
                    #read in older vlsv files where the mesh is defined with
                    #parameters (only one possible)
                    pop.__vxblocks = (int)(self.read_parameter("vxblocks_ini"))
                    pop.__vyblocks = (int)(self.read_parameter("vyblocks_ini"))
                    pop.__vzblocks = (int)(self.read_parameter("vzblocks_ini"))
                    pop.__vxblock_size = 4
                    pop.__vyblock_size = 4
                    pop.__vzblock_size = 4
                    pop.__vxmin = self.read_parameter("vxmin")
                    pop.__vymin = self.read_parameter("vymin")
                    pop.__vzmin = self.read_parameter("vzmin")
                    pop.__vxmax = self.read_parameter("vxmax")
                    pop.__vymax = self.read_parameter("vymax")
                    pop.__vzmax = self.read_parameter("vzmax")
                    # Velocity cell lengths
                    pop.__dvx = ((pop.__vxmax - pop.__vxmin) / (float)(pop.__vxblocks)) / (float)(pop.__vxblock_size)
                    pop.__dvy = ((pop.__vymax - pop.__vymin) / (float)(pop.__vyblocks)) / (float)(pop.__vyblock_size)
                    pop.__dvz = ((pop.__vzmax - pop.__vzmin) / (float)(pop.__vzblocks)) / (float)(pop.__vzblock_size)

                 else:
                    #no velocity space in this file, e.g., file n ot written by Vlasiator 
                    pop.__vxblocks = 0
                    pop.__vyblocks = 0
                    pop.__vzblocks = 0
                    pop.__vxblock_size = 4
                    pop.__vyblock_size = 4
                    pop.__vzblock_size = 4
                    pop.__vxmin = 0
                    pop.__vymin = 0
                    pop.__vzmin = 0
                    pop.__vxmax = 0
                    pop.__vymax = 0
                    pop.__vzmax = 0
                    # Velocity cell lengths
                    pop.__dvx = 1
                    pop.__dvy = 1
                    pop.__dvz = 1

              else:
                 #new style vlsv file with bounding box
                 nodeCoordinatesX = self.read(tag="MESH_NODE_CRDS_X", mesh=popname)   
                 nodeCoordinatesY = self.read(tag="MESH_NODE_CRDS_Y", mesh=popname)   
                 nodeCoordinatesZ = self.read(tag="MESH_NODE_CRDS_Z", mesh=popname)   
                 pop.__vxblocks = bbox[0]
                 pop.__vyblocks = bbox[1]
                 pop.__vzblocks = bbox[2]
                 pop.__vxblock_size = bbox[3]
                 pop.__vyblock_size = bbox[4]
                 pop.__vzblock_size = bbox[5]
                 pop.__vxmin = nodeCoordinatesX[0]
                 pop.__vymin = nodeCoordinatesY[0]
                 pop.__vzmin = nodeCoordinatesZ[0]
                 pop.__vxmax = nodeCoordinatesX[-1]
                 pop.__vymax = nodeCoordinatesY[-1]
                 pop.__vzmax = nodeCoordinatesZ[-1]
                 # Velocity cell lengths
                 pop.__dvx = ((pop.__vxmax - pop.__vxmin) / (float)(pop.__vxblocks)) / (float)(pop.__vxblock_size)
                 pop.__dvy = ((pop.__vymax - pop.__vymin) / (float)(pop.__vyblocks)) / (float)(pop.__vyblock_size)
                 pop.__dvz = ((pop.__vzmax - pop.__vzmin) / (float)(pop.__vzblocks)) / (float)(pop.__vzblock_size)

              self.__meshes[popname]=pop
              if os.getenv('PTNONINTERACTIVE') == None:
                 print("Found population " + popname)

      self.__fptr.close()


   def __read_xml_footer(self):
      ''' Reads in the XML footer of the VLSV file and store all the content
      ''' 
      max_xml_size = 1000000
      #(endianness,) = struct.unpack("c", fptr.read(1))
      if self.__fptr.closed:
         fptr = open(self.file_name,"rb")
      else:
         fptr = self.__fptr
      # Eight first bytes indicate whether the system is big_endianness or something else
      endianness_offset = 8
      fptr.seek(endianness_offset)
      # Read 8 bytes as unsigned long long (uint64_t in this case) after endianness, this tells the offset of the XML file.
      uint64_byte_amount = 8
      (offset,) = struct.unpack("Q", fptr.read(uint64_byte_amount))
      # Move to the xml offset
      fptr.seek(offset)
      # Read the xml data
      xml_data = fptr.read(max_xml_size)
      # Read the xml as string
      (xml_string,) = struct.unpack("%ds" % len(xml_data), xml_data)
      # Input the xml data into xml_root
      self.__xml_root = ET.fromstring(xml_string)
      if self.__fptr.closed:
         fptr.close()

   def __read_fileindex_for_cellid(self):
      """ Read in the cell ids and create an internal dictionary to give the index of an arbitrary cellID
      """
      cellids=self.read(mesh="SpatialGrid",name="CellID", tag="VARIABLE")

      #Check if it is not iterable. If it is a scale then make it a list
      if(not isinstance(cellids, Iterable)):
         cellids=[ cellids ]
      for index,cellid in enumerate(cellids):
         self.__fileindex_for_cellid[cellid]=index
         

   def __read_blocks(self, cellid, pop="proton"):
      ''' Read raw velocity block data from the open file.
      
      :param cellid: Cell ID of the cell whose velocity blocks are read
      :returns: A numpy array with block ids and their data
      '''
      if pop not in self.__fileindex_for_cellid_blocks:
         self.__set_cell_offset_and_blocks(pop)

      if( (cellid in self.__fileindex_for_cellid_blocks[pop]) == False ):
         # Cell id has no blocks
         return []
      offset = self.__fileindex_for_cellid_blocks[pop][cellid][0]
      num_of_blocks = self.__fileindex_for_cellid_blocks[pop][cellid][1]

      if self.__fptr.closed:
         fptr = open(self.file_name,"rb")
      else:
         fptr = self.__fptr

      # Read in avgs and velocity cell ids:
      for child in self.__xml_root:
         # Read in block values
         if ("name" in child.attrib) and (child.attrib["name"] == pop) and (child.tag == "BLOCKVARIABLE"):
            vector_size = ast.literal_eval(child.attrib["vectorsize"])
            #array_size = ast.literal_eval(child.attrib["arraysize"])
            element_size = ast.literal_eval(child.attrib["datasize"])
            datatype = child.attrib["datatype"]

            # Navigate to the correct position
            offset_avgs = offset * vector_size * element_size + ast.literal_eval(child.text)
#            for i in range(0, cells_with_blocks_index[0]):
#               offset_avgs += blocks_per_cell[i]*vector_size*element_size

            fptr.seek(offset_avgs)
            if datatype == "float" and element_size == 4:
               data_avgs = np.fromfile(fptr, dtype = np.float32, count = vector_size*num_of_blocks)
            if datatype == "float" and element_size == 8:
               data_avgs = np.fromfile(fptr, dtype = np.float64, count = vector_size*num_of_blocks)
            data_avgs = data_avgs.reshape(num_of_blocks, vector_size)

         # Read in block coordinates:
         # (note the special treatment in case the population is named 'avgs'
         if (pop == 'avgs' or ("name" in child.attrib) and (child.attrib["name"] == pop)) and (child.tag == "BLOCKIDS"):
            vector_size = ast.literal_eval(child.attrib["vectorsize"])
            #array_size = ast.literal_eval(child.attrib["arraysize"])
            element_size = ast.literal_eval(child.attrib["datasize"])
            datatype = child.attrib["datatype"]

            offset_block_ids = offset * vector_size * element_size + ast.literal_eval(child.text)

            fptr.seek(offset_block_ids)
            if datatype == "uint" and element_size == 4:
               data_block_ids = np.fromfile(fptr, dtype = np.uint32, count = vector_size*num_of_blocks)
            elif datatype == "uint" and element_size == 8:
               data_block_ids = np.fromfile(fptr, dtype = np.uint64, count = vector_size*num_of_blocks)
            else:
               print("Error! Bad block id data!")
               print("Data type: " + datatype + ", element size: " + str(element_size))
               return

            data_block_ids = np.reshape(data_block_ids, (len(data_block_ids),) )

      if self.__fptr.closed:
         fptr.close()

      # Check to make sure the sizes match (just some extra debugging)
      print("data_avgs = " + str(data_avgs) + ", data_block_ids = " + str(data_block_ids))
      if len(data_avgs) != len(data_block_ids):
         print("BAD DATA SIZES")

      return [data_block_ids, data_avgs]




   def __read_velocity_cells( self, cellid, cells_with_blocks, blocks_per_cell, cells_with_blocks_index, pop="proton" ):
      # Read in the coordinates:
      # Navigate to the correct position:
      offset = 0
      for i in range(0, cells_with_blocks_index[0]):
         offset += blocks_per_cell[i]

      num_of_blocks = np.atleast_1d(blocks_per_cell)[cells_with_blocks_index[0]]

      if self.__fptr.closed:
         fptr = open(self.file_name,"rb")
      else:
         fptr = self.__fptr

      # Read in avgs and velocity cell ids:
      for child in self.__xml_root:
         # Read in avgs
         if "name" in child.attrib and (child.attrib["name"] == pop) and (child.tag == "BLOCKVARIABLE"):
            vector_size = ast.literal_eval(child.attrib["vectorsize"])
            #array_size = ast.literal_eval(child.attrib["arraysize"])
            element_size = ast.literal_eval(child.attrib["datasize"])
            datatype = child.attrib["datatype"]

            # Navigate to the correct position
            offset_avgs = offset * vector_size * element_size + ast.literal_eval(child.text)

            fptr.seek(offset_avgs)
            if datatype == "float" and element_size == 4:
               data_avgs = np.fromfile(fptr, dtype = np.float32, count = vector_size*num_of_blocks)
            if datatype == "float" and element_size == 8:
               data_avgs = np.fromfile(fptr, dtype = np.float64, count = vector_size*num_of_blocks)
            data_avgs = data_avgs.reshape(num_of_blocks, vector_size)
         # Read in block coordinates:
         if ("name" in child.attrib) and (child.attrib["name"] == pop) and (child.tag == "BLOCKIDS"):
            vector_size = ast.literal_eval(child.attrib["vectorsize"])
            #array_size = ast.literal_eval(child.attrib["arraysize"])
            element_size = ast.literal_eval(child.attrib["datasize"])
            datatype = child.attrib["datatype"]

            offset_block_ids = offset * vector_size * element_size + ast.literal_eval(child.text)

            fptr.seek(offset_block_ids)
            if datatype == "uint" and element_size == 4:
               data_block_ids = np.fromfile(fptr, dtype = np.uint32, count = vector_size*num_of_blocks)
            elif datatype == "uint" and element_size == 8:
               data_block_ids = np.fromfile(fptr, dtype = np.uint64, count = vector_size*num_of_blocks)
            else:
               print("Error! Bad data type in blocks!")
               return

         if (pop=="avgs") and (child.tag == "BLOCKIDS"): # Old avgs files did not have the name set for BLOCKIDS
            vector_size = ast.literal_eval(child.attrib["vectorsize"])
            #array_size = ast.literal_eval(child.attrib["arraysize"])
            element_size = ast.literal_eval(child.attrib["datasize"])
            datatype = child.attrib["datatype"]

            offset_block_ids = offset * vector_size * element_size + ast.literal_eval(child.text)

            fptr.seek(offset_block_ids)
            if datatype == "uint" and element_size == 4:
               data_block_ids = np.fromfile(fptr, dtype = np.uint32, count = vector_size*num_of_blocks)
            elif datatype == "uint" and element_size == 8:
               data_block_ids = np.fromfile(fptr, dtype = np.uint64, count = vector_size*num_of_blocks)
            else:
               print("Error! Bad data type in blocks!")
               return

            data_block_ids = data_block_ids.reshape(num_of_blocks, vector_size)

      if self.__fptr.closed:
         fptr.close()

      # Check to make sure the sizes match (just some extra debugging)
      if len(data_avgs) != len(data_block_ids):
         print("BAD DATA SIZES")
      # Make a dictionary (hash map) out of velocity cell ids and avgs:
      velocity_cells = {}
      array_size = len(data_avgs)

      # Construct velocity cells:
      velocity_cell_ids = []
      for kv in range(4):
         for jv in range(4):
            for iv in range(4):
               velocity_cell_ids.append(kv*16 + jv*4 + iv)

      for i in range(array_size):
         velocity_block_id = data_block_ids[i]
         avgIndex = 0
         avgs = data_avgs[i]

         for j in velocity_cell_ids + 64*velocity_block_id:
            velocity_cells[(int)(j)] = avgs[avgIndex]
            avgIndex = avgIndex + 1
      return velocity_cells

   def __set_cell_offset_and_blocks(self, pop="proton"):
      ''' Read blocks per cell and the offset in the velocity space arrays for every cell with blocks into a private dictionary
      '''
      print("Getting offsets for population " + pop)
      if pop in self.__fileindex_for_cellid_blocks:
         # There's stuff already saved into the dictionary, don't save it again
         return
      #these two arrays are in the same order: 
      #list of cells for which dist function is saved
      cells_with_blocks = self.read(mesh="SpatialGrid",tag="CELLSWITHBLOCKS", name=pop)
      #number of blocks in each cell for which data is stored
      blocks_per_cell = self.read(mesh="SpatialGrid",tag="BLOCKSPERCELL", name=pop)

      # Navigate to the correct position:
      from copy import copy
      offset = 0
      self.__fileindex_for_cellid_blocks[pop] = {}
      for i in range(0, len(cells_with_blocks)):
         self.__fileindex_for_cellid_blocks[pop][cells_with_blocks[i]] = [copy(offset), copy(blocks_per_cell[i])]
         offset += blocks_per_cell[i]

   def list(self):
      ''' Print out a description of the content of the file. Useful
         for interactive usage
      '''
      print("tag = PARAMETER")
      for child in self.__xml_root:
         if child.tag == "PARAMETER" and "name" in child.attrib:
            print("   ", child.attrib["name"])
      print("tag = VARIABLE")
      for child in self.__xml_root:
         if child.tag == "VARIABLE" and "name" in child.attrib:
            print("   ", child.attrib["name"])
      print("tag = MESH")
      for child in self.__xml_root:
         if child.tag == "MESH" and "name" in child.attrib:
            print("   ", child.attrib["name"])
      print("Datareducers:")
      for name in datareducers:
         print("   ",name, " based on ", datareducers[name].variables)
      print("Data operators:")
      for name in data_operators:
         if type(name) is str:
            if not name.isdigit():
               print("   ",name)
      print("Other:")
      for child in self.__xml_root:
         if child.tag != "PARAMETER" and child.tag != "VARIABLE" and child.tag != "MESH":
            print("    tag = ", child.tag, " mesh = ", child.attrib["mesh"])

   def check_parameter( self, name ):
      ''' Checks if a given parameter is in the vlsv reader

          :param name:             Name of the parameter
          :returns:                True if the parameter is in the vlsv file, false if not

          .. note:: This should be used for checking if a parameter exists, e.g. for different Vlasiator versions and time output

          .. code-block:: python

             # Example usage:
             vlsvReader = pt.vlsvfile.VlsvReader("test.vlsv")
             if vlsvReader.check_parameter( "time" ):
                time = vlsvReader.read_parameter("time")
             elif vlsvReader.check_parameter( "t" ):
                time = vlsvReader.read_parameter("t")
             else:
                time = None
      '''
      for child in self.__xml_root:
         if child.tag == "PARAMETER" and "name" in child.attrib:
            if child.attrib["name"].lower() == name.lower():
               return True
      return False

   def check_variable( self, name ):
      ''' Checks if a given variable is in the vlsv reader

          :param name:             Name of the variable
          :returns:                True if the variable is in the vlsv file, false if not

          .. note:: This should be used for checking if a variable exists in case a function behaves differently for ex. if B vector is in the vlsv and if not

          .. code-block:: python

             # Example usage:
             vlsvReader = pt.vlsvfile.VlsvReader("test.vlsv")
             if vlsvReader.check_variable( "B" ):
                # Variable can be plotted
                plot_B()
             else:
                # Variable not in the vlsv file
                plot_B_vol()
      '''
      for child in self.__xml_root:
         if child.tag == "VARIABLE" and "name" in child.attrib:
            if child.attrib["name"].lower() == name.lower():
               return True
      return False

   def check_population( self, popname ):
      ''' Checks if a given population is in the vlsv file

          :param name:             Name of the population
          :returns:                True if the population is in the vlsv file, false if not

          .. code-block:: python

             # Example usage:
             vlsvReader = pt.vlsvfile.VlsvReader("test.vlsv")
             if vlsvReader.check_population( "avgs" ):
                plot_population('avgs')
             else:
                if vlsvReader.check_population( "proton" ):
                   # File is newer with proton population
                   plot_population('proton')
      '''
      blockidsexist = False
      foundpop = False
      for child in self.__xml_root:
         if child.tag == "BLOCKIDS":
<<<<<<< HEAD
            if child.attrib.has_key("name"):
               if popname.lower() == child.attrib["name"].lower():
=======
            if "name" in child.attrib:
               if popname == child.attrib["name"]:
>>>>>>> 61b462c9
                  foundpop = True
            else:
               blockidsexist = True
      if blockidsexist:
         for child in self.__xml_root:
            if child.tag == "BLOCKVARIABLE":
<<<<<<< HEAD
               if child.attrib.has_key("name"):
                  if popname.lower() == child.attrib["name"].lower(): # avgs
=======
               if "name" in child.attrib:
                  if popname == child.attrib["name"]: # avgs
>>>>>>> 61b462c9
                     foundpop = True
      return foundpop

   def get_all_variables( self ):
      ''' Returns all variables in the vlsv reader and the data reducer
          :returns:                List of variable is in the vlsv file
          .. code-block:: python
             # Example usage:
             vlsvReader = pt.vlsvfile.VlsvReader("test.vlsv")
             vars = vlsvReader.get_variables()
      '''
      varlist = [];
      for child in self.__xml_root:
         if child.tag == "VARIABLE" and "name" in child.attrib:
            varlist.append(child.attrib["name"])
      return varlist

   def get_cellid_locations(self):
      ''' Returns a dictionary with cell id as the key and the index of the cell id as the value. The index is used to locate the cell id's values in the arrays that this reader returns
      '''
      if len( self.__fileindex_for_cellid ) == 0:
         self.__read_fileindex_for_cellid()
      return self.__fileindex_for_cellid

   def read(self, name="", tag="", mesh="", operator="pass", cellids=-1):
      ''' Read data from the open vlsv file. 
      
      :param name: Name of the data array
      :param tag:  Tag of the data array.
      :param mesh: Mesh for the data array
      :param operator: Datareduction operator. "pass" does no operation on data.
      :param cellids:  If -1 then all data is read. If nonzero then only the vector
                       for the specified cell id or cellids is read
      :returns: numpy array with the data

      .. seealso:: :func:`read_variable` :func:`read_variable_info`
      '''

      if (len( self.__fileindex_for_cellid ) == 0):
         # Do we need to construct the cellid index?
         if isinstance(cellids, numbers.Number): # single or all cells
            if cellids >= 0: # single cell
               self.__read_fileindex_for_cellid()
         else: # list of cellids
            self.__read_fileindex_for_cellid()
               
      if tag == "" and name == "" and tag == "":
         print("Bad arguments at read")

      if self.__fptr.closed:
         fptr = open(self.file_name,"rb")
      else:
         fptr = self.__fptr

      # Force lowercase name for internal checks
      name = name.lower()
         
      # Get population and variable names from data array name 
      if '/' in name:
         popname = name.split('/')[0]
         varname = name.split('/')[1]
      else:
         popname = 'pop'
         varname = name

      # Seek for requested data in VLSV file
      for child in self.__xml_root:
         if tag != "":
            if child.tag != tag:
               continue
         if name != "":
            if "name" in child.attrib and child.attrib["name"].lower() != name:
               continue
         if mesh != "":
            if "mesh" in child.attrib and child.attrib["mesh"] != mesh:
               continue
         if child.tag == tag:
            # Found the requested data entry in the file
            vector_size = ast.literal_eval(child.attrib["vectorsize"])
            array_size = ast.literal_eval(child.attrib["arraysize"])
            element_size = ast.literal_eval(child.attrib["datasize"])
            datatype = child.attrib["datatype"]
            variable_offset = ast.literal_eval(child.text)

            # Define efficient method to read data in
            try: # try-except to see how many cellids were given
               lencellids=len(cellids) 
               # Read multiple specified cells
               # If we're reading a large amount of single cells, it'll be faster to just read all
               # data from the file system and sort through it. For the CSC disk system, this
               # becomes more efficient for over ca. 5000 cellids.
               arraydata = []
               if lencellids>5000: 
                  result_size = len(cellids)
                  read_size = array_size
                  read_offsets = [0]
               else: # Read multiple cell ids one-by-one
                  result_size = len(cellids)
                  read_size = 1
                  read_offsets = [self.__fileindex_for_cellid[cid]*element_size*vector_size for cid in cellids]
            except: # single cell or all cells
               if cellids < 0: # -1, read all cells
                  result_size = array_size
                  read_size = array_size
                  read_offsets = [0]
               else: # single cell id
                  result_size = 1
                  read_size = 1
                  read_offsets = [self.__fileindex_for_cellid[cellids]*element_size*vector_size]
                  
            for r_offset in read_offsets:
               use_offset = variable_offset + r_offset
               fptr.seek(use_offset)
               if datatype == "float" and element_size == 4:
                  data = np.fromfile(fptr, dtype = np.float32, count=vector_size*read_size)
               if datatype == "float" and element_size == 8:
                  data = np.fromfile(fptr, dtype=np.float64, count=vector_size*read_size)
               if datatype == "int" and element_size == 4:
                  data = np.fromfile(fptr, dtype=np.int32, count=vector_size*read_size)
               if datatype == "int" and element_size == 8:
                  data = np.fromfile(fptr, dtype=np.int64, count=vector_size*read_size)
               if datatype == "uint" and element_size == 4:
                  data = np.fromfile(fptr, dtype=np.uint32, count=vector_size*read_size)
               if datatype == "uint" and element_size == 8:
                  data = np.fromfile(fptr, dtype=np.uint64, count=vector_size*read_size)
               if len(read_offsets)!=1:
                  arraydata.append(data)
            
            if len(read_offsets)==1 and result_size<read_size:
               # Many single cell id's requested
               # Pick the elements corresponding to the requested cells
               for cid in cellids:
                  append_offset = self.__fileindex_for_cellid[cid]*vector_size
                  arraydata.append(data[append_offset:append_offset+vector_size])
               data = np.squeeze(np.array(arraydata))

            if len(read_offsets)!=1:
               # Not-so-many single cell id's requested
               data = np.squeeze(np.array(arraydata))

            if self.__fptr.closed:
               fptr.close()

            if vector_size > 1:
               data=data.reshape(result_size, vector_size)
            
            # If variable vector size is 1, and requested magnitude, change it to "absolute"
            if vector_size == 1 and operator=="magnitude":
               print("Data variable with vector size 1: Changed magnitude operation to absolute")
               operator="absolute"

            if result_size == 1:
               return data_operators[operator](data[0])
            else:
               return data_operators[operator](data)

      # Check which set of datareducers to use
      if varname[0:3]=="vg_":
         reducer_reg = v5reducers
         reducer_multipop = multipopv5reducers
      else:
         reducer_reg = datareducers
         reducer_multipop = multipopdatareducers
            
      # If this is a variable that can be summed over the populations (Ex. rho, PTensorDiagonal, ...)
      if self.check_variable(self.active_populations[0]+'/'+name): 
         tmp_vars = []
         for pname in self.active_populations:
            vlsvvariables.activepopulation = pname
            tmp_vars.append( self.read( pname+'/'+name, tag, mesh, "pass", cellids ) )
         return data_operators[operator](data_operators["sum"](tmp_vars))

      # Check if the name is in datareducers
      if name in reducer_reg:
         reducer = reducer_reg[name]
         # Read the necessary variables:

         # If variable vector size is 1, and requested magnitude, change it to "absolute"
         if reducer.vector_size == 1 and operator=="magnitude":
            print("Data reducer with vector size 1: Changed magnitude operation to absolute")
            operator="absolute"
       
         # Return the output of the datareducer
         if reducer.useVspace:
            actualcellids = self.read(mesh="SpatialGrid", name="CellID", tag="VARIABLE", operator=operator, cellids=cellids)
            output = np.zeros(len(actualcellids))
            index = 0
            for singlecellid in actualcellids:
               velocity_cell_data = self.read_velocity_cells(singlecellid)
               # Get cells:
               vcellids = list(velocity_cell_data.keys())
               # Get coordinates:
               velocity_coordinates = self.get_velocity_cell_coordinates(vcellids)
               tmp_vars = []
               for i in np.atleast_1d(reducer.variables):
                  tmp_vars.append( self.read( i, tag, mesh, "pass", singlecellid ) )
               output[index] = reducer.operation( tmp_vars , velocity_cell_data, velocity_coordinates )
               index+=1
               print(index,"/",len(actualcellids))
            return data_operators[operator](output)
         else:
            tmp_vars = []
            for i in np.atleast_1d(reducer.variables):
               tmp_vars.append( self.read( i, tag, mesh, "pass", cellids ) )
            return data_operators[operator](reducer.operation( tmp_vars ))

      # Check if the name is in multidatareducers
      if 'pop/'+varname in reducer_multipop:
         reducer = reducer_multipop['pop/'+varname]
         vlsvvariables.activepopulation = popname
         
         # If variable vector size is 1, and requested magnitude, change it to "absolute"
         if reducer.vector_size == 1 and operator=="magnitude":
            print("Data reducer with vector size 1: Changed magnitude operation to absolute")
            operator="absolute"

         # Read the necessary variables:
         if reducer.useVspace:
            print("Error: useVspace flag is not implemented for multipop datareducers!") 
            return 
         else:
            tmp_vars = []
            for i in np.atleast_1d(reducer.variables):
               if '/' not in i:
                  tmp_vars.append( self.read( i, tag, mesh, "pass", cellids ) )
               else:
                  tvar = i.split('/')[1]
                  tmp_vars.append( self.read( popname+'/'+tvar, tag, mesh, "pass", cellids ) )
            return data_operators[operator](reducer.operation( tmp_vars ))

      if name!="":
         print("Error: variable "+name+"/"+tag+"/"+mesh+"/"+operator+" not found in .vlsv file or in data reducers!") 
      if self.__fptr.closed:
         fptr.close()


   def read_metadata(self, name="", tag="", mesh=""):
      ''' Read variable metadata from the open vlsv file. 
      
      :param name: Name of the data array
      :param tag:  Tag of the data array.
      :param mesh: Mesh for the data array
      :returns: four strings:
                the unit of the variable as a regular string
                the unit of the variable as a LaTeX-formatted string
                the description of the variable as a LaTeX-formatted string
                the conversion factor to SI units as a string                  
      '''

      if tag == "" and name == "":
         print "Bad arguments at read"

      if self.__fptr.closed:
         fptr = open(self.file_name,"rb")
      else:
         fptr = self.__fptr

      # Force lowercase name for internal checks
      name = name.lower()
      
      # Seek for requested data in VLSV file
      for child in self.__xml_root:         
         if tag != "":
            if child.tag != tag:
               continue
         if name != "":
            if "name" in child.attrib and child.attrib["name"].lower() != name:
               continue
         if mesh != "":
            if "mesh" in child.attrib and child.attrib["mesh"] != mesh:
               continue
         if not "name" in child.attrib:
            continue
         # Found the requested data entry in the file
         unit = child.attrib["unit"]
         unitLaTeX = child.attrib["unitLaTeX"]
         variableLaTeX = child.attrib["variableLaTeX"]
         unitConversion = child.attrib["unitConversion"] 
         return unit, unitLaTeX, variableLaTeX, unitConversion
            
      if name!="":
         print "Error: variable "+name+"/"+tag+"/"+mesh+" not found in .vlsv file!" 
      if self.__fptr.closed:
         fptr.close()
      return -1
         
   def read_interpolated_variable(self, name, coordinates, operator="pass",periodic=["True", "True", "True"]):
      ''' Read a linearly interpolated variable value from the open vlsv file.
      Arguments:
      :param name: Name of the variable
      :param coords: Coordinates from which to read data 
      :param periodic: Periodicity of the system. Default is periodic in all dimension
      :param operator: Datareduction operator. "pass" does no operation on data
      :returns: numpy array with the data

      .. seealso:: :func:`read` :func:`read_variable_info`
      '''
      coordinates = get_data(coordinates)
      
      if len(np.shape(coordinates)) == 1:
         #get closest id
         closest_cell_id=self.get_cellid(coordinates)
         if closest_cell_id == 0:
            return None
         closest_cell_coordinates=self.get_cell_coordinates(closest_cell_id)

         #now identify the lower one of the 8 neighbor cells
         offset = [0 if coordinates[0] > closest_cell_coordinates[0] else -1,\
                   0 if coordinates[1] > closest_cell_coordinates[1] else -1,\
                   0 if coordinates[2] > closest_cell_coordinates[2] else -1]
         lower_cell_id = self.get_cell_neighbor(closest_cell_id, offset, periodic)
         lower_cell_coordinates=self.get_cell_coordinates(lower_cell_id)
         offset = [1,1,1]
         upper_cell_id = self.get_cell_neighbor(lower_cell_id, offset, periodic)
         upper_cell_coordinates=self.get_cell_coordinates(upper_cell_id)
         
         scaled_coordinates=np.zeros(3)
         for i in range(3):
            if lower_cell_coordinates[i] != upper_cell_coordinates[i]:
               scaled_coordinates[i]=(coordinates[i] - lower_cell_coordinates[i])/(upper_cell_coordinates[i] - lower_cell_coordinates[i])
            else:
               scaled_coordinates[i] = 0.0 #Special case for periodic systems with one cell in a dimension

#         print lower_cell_coordinates
#         print upper_cell_coordinates
#         print scaled_coordinates


         test_val=self.read_variable(name,lower_cell_id,operator)
         if isinstance(test_val, Iterable):
            value_length=len(test_val)
         else:
            value_length=1
         
         #now identify 8 cells, starting from the lower one
         ngbrvalues=np.zeros((2,2,2,value_length))
         for x in [0,1]:
            for y in [0,1]:
               for z  in [0,1]:
                  ngbrvalues[x,y,z,:] = self.read_variable(name, \
                                                           self.get_cell_neighbor(lower_cell_id, [x,y,z] , periodic), \
                                                           operator)

#         print ngbrvalues
         c2d=np.zeros((2,2,value_length))
         for y in  [0,1]:
            for z in  [0,1]:
               c2d[y,z,:]=ngbrvalues[0,y,z,:]* (1- scaled_coordinates[0]) +  ngbrvalues[1,y,z,:]*scaled_coordinates[0]

         c1d=np.zeros((2,value_length))
         for z in [0,1]:
            c1d[z,:]=c2d[0,z,:]*(1 - scaled_coordinates[1]) + c2d[1,z,:] * scaled_coordinates[1]
            
         final_value=c1d[0,:] * (1 - scaled_coordinates[2]) + c1d[1,:] * scaled_coordinates[2]
         if len(final_value)==1:
            return final_value[0]
         else:
            return final_value

      else:
         #multiple coordinates
         
         # read all cells as we're anyway going to need this
         whole_cellids  = self.read_variable("CellID")
         sorted_variable = self.read_variable(name,operator=operator)[whole_cellids.argsort()]
         
         # Check one value for the length
         if isinstance(sorted_variable[0], Iterable):
            value_length=len(sorted_variable[0])
         else:
            value_length=1
         
         # start iteration
         if value_length == 1:
            ret_array = np.zeros(len(coordinates))
         else:
            ret_array = np.zeros((len(coordinates), value_length))
         for i,cell_coords in enumerate(coordinates):
            closest_cell_id=self.get_cellid(cell_coords)
            if closest_cell_id == 0:
               if value_length==1:
                  ret_array[i]=None
               else:
                  ret_array[i,:] = None
            closest_cell_coordinates=self.get_cell_coordinates(closest_cell_id)
            
            #now identify the lower one of the 8 neighbor cells
            offset = [0 if cell_coords[0] > closest_cell_coordinates[0] else -1,\
                      0 if cell_coords[1] > closest_cell_coordinates[1] else -1,\
                      0 if cell_coords[2] > closest_cell_coordinates[2] else -1]
            lower_cell_id = self.get_cell_neighbor(closest_cell_id, offset, periodic)
            lower_cell_coordinates=self.get_cell_coordinates(lower_cell_id)
            offset = [1,1,1]
            upper_cell_id = self.get_cell_neighbor(lower_cell_id, offset, periodic)
            upper_cell_coordinates=self.get_cell_coordinates(upper_cell_id)
            
            scaled_coordinates=np.zeros(3)
            for j in range(3):
               if lower_cell_coordinates[j] != upper_cell_coordinates[j]:
                  scaled_coordinates[j]=(cell_coords[j] - lower_cell_coordinates[j])/(upper_cell_coordinates[j] - lower_cell_coordinates[j])
               else:
                  scaled_coordinates[j] = 0.0 #Special case for periodic systems with one cell in a dimension
            
            ngbrvalues=np.zeros((2,2,2,value_length))
            for x in [0,1]:
               for y in [0,1]:
                  for z  in [0,1]:
                     id=int(self.get_cell_neighbor(lower_cell_id, [x,y,z] , periodic) - 1) # Mind the -1 offset to access the array!
                     ngbrvalues[x,y,z,:] = sorted_variable[id]
            
            c2d=np.zeros((2,2,value_length))
            for y in  [0,1]:
               for z in  [0,1]:
                  c2d[y,z,:]=ngbrvalues[0,y,z,:]* (1- scaled_coordinates[0]) +  ngbrvalues[1,y,z,:]*scaled_coordinates[0]
            
            c1d=np.zeros((2,value_length))
            for z in [0,1]:
               c1d[z,:]=c2d[0,z,:]*(1 - scaled_coordinates[1]) + c2d[1,z,:] * scaled_coordinates[1]
            
            final_value=c1d[0,:] * (1 - scaled_coordinates[2]) + c1d[1,:] * scaled_coordinates[2]
            if len(final_value)==1:
               ret_array[i] = final_value[0]
            else:
               ret_array[i, :] = final_value
         
         # Done.
         return ret_array

   def read_variable(self, name, cellids=-1,operator="pass"):
      ''' Read variables from the open vlsv file. 
      Arguments:
      :param name: Name of the variable
      :param cellids: a value of -1 reads all data
      :param operator: Datareduction operator. "pass" does no operation on data
      :returns: numpy array with the data

      .. seealso:: :func:`read` :func:`read_variable_info`
      '''
      cellids = get_data(cellids)
      # Passes the list of cell id's onwards - optimization for reading is done in the lower level read() method
      return self.read(mesh="SpatialGrid", name=name, tag="VARIABLE", operator=operator, cellids=cellids)

   def read_variable_info(self, name, cellids=-1, operator="pass"):
      ''' Read variables from the open vlsv file and input the data into VariableInfo

      :param name: Name of the variable
      :param cellids: a value of -1 reads all data
      :param operator: Datareduction operator. "pass" does no operation on data
      :returns: numpy array with the data

      .. seealso:: :func:`read_variable`
      '''
      data = self.read_variable(name=name, operator=operator, cellids=cellids)
      from variable import VariableInfo

      # Force lowercase
      name = name.lower()

      # Get population and variable names from data array name 
      if '/' in name:
         popname = name.split('/')[0]
         varname = name.split('/')[1]
      else:
         popname = "pop"
         varname = name

      # Check which set of datareducers to use
      if varname[0:3]=="vg_":
         reducer_reg = v5reducers
         reducer_multipop = multipopv5reducers
      else:
         reducer_reg = datareducers
         reducer_multipop = multipopdatareducers

      if (self.check_variable(name) and (varname[0:3]=="vg_" or varname[0:3]=="fg_")):
         # For Vlasiator 5 vlsv files, metadata is included
         units, latexunits, latex, conversion = self.read_metadata(name=name)
         # Correction for early version incorrect number density (extra backslash)
         if latex[0:3]==r"$\n":
            latex = r"$n"+latex[3:]
      elif (self.check_variable(name) and (name in vlsvvariables.unitsdict)):
         units = vlsvvariables.unitsdict[name]
         latex = vlsvvariables.latexdict[name]
         latexunits = vlsvvariables.latexunitsdict[name]            
      elif name in reducer_reg:
         units = reducer_reg[name].units
         latex = reducer_reg[name].latex
         latexunits = reducer_reg[name].latexunits
      elif 'pop/'+varname in reducer_multipop:
         poplatex='i'
         if popname in vlsvvariables.speciesdict:
            poplatex = vlsvvariables.speciesdict[popname]
         units = reducer_multipop['pop/'+varname].units
         latex = (reducer_multipop['pop/'+varname].latex).replace('REPLACEPOP',poplatex)
         latexunits = reducer_multipop['pop/'+varname].latexunits
      elif varname in vlsvvariables.unitsdict:
         poplatex='i'
         if popname in vlsvvariables.speciesdict:
            poplatex = vlsvvariables.speciesdict[popname]
         units = vlsvvariables.unitsdict[varname]
         latex = vlsvvariables.latexdictmultipop[varname].replace('REPLACEPOP',poplatex)
         latexunits = vlsvvariables.latexunitsdict[varname]
      else:
         units = ""
         latex = r""+name.replace("_","\_")
         latexunits = ""

      if operator != "pass":
         if operator=="magnitude":
            latex = r"$|$"+latex+r"$|$"
         else:
            latex = latex+r"{$_{"+operator+r"}$}"
         return VariableInfo(data_array=data, name=name + "_" + operator, units=units, latex=latex, latexunits=latexunits)
      else:
         return VariableInfo(data_array=data, name=name, units=units, latex=latex, latexunits=latexunits)


   def get_cellid(self, coordinates):
      ''' Returns the cell id at given coordinates

      :param coordinates:        The cell's coordinates
      :returns: the cell id

      .. note:: Returns 0 if the cellid is out of bounds!
      '''
      # Check that the coordinates are not out of bounds:
      if (self.__xmax < coordinates[0]) or (self.__xmin >= coordinates[0]):
         return 0
      if (self.__ymax < coordinates[1]) or (self.__ymin >= coordinates[1]):
         return 0
      if (self.__zmax < coordinates[2]) or (self.__zmin >= coordinates[2]):
         return 0
      # Get cell lengths:
      cell_lengths = np.array([self.__dx, self.__dy, self.__dz])
   
      # Get cell indices:
      cellindices = np.array([(int)((coordinates[0] - self.__xmin)/(float)(cell_lengths[0])), (int)((coordinates[1] - self.__ymin)/(float)(cell_lengths[1])), (int)((coordinates[2] - self.__zmin)/(float)(cell_lengths[2]))])
      # Get the cell id:
      cellid = cellindices[0] + cellindices[1] * self.__xcells + cellindices[2] * self.__xcells * self.__ycells + 1
      return cellid

   def get_cell_coordinates(self, cellid):
      ''' Returns a given cell's coordinates as a numpy array

      :param cellid:            The cell's ID
      :returns: a numpy array with the coordinates

      .. seealso:: :func:`get_cellid`

      .. note:: The cell ids go from 1 .. max not from 0
      '''
      # Get cell lengths:
      cell_lengths = np.array([(self.__xmax - self.__xmin)/(float)(self.__xcells), (self.__ymax - self.__ymin)/(float)(self.__ycells), (self.__zmax - self.__zmin)/(float)(self.__zcells)])
      # Get cell indices:
      cellid = (int)(cellid - 1)
      cellindices = np.zeros(3)
      cellindices[0] = (int)(cellid)%(int)(self.__xcells)
      cellindices[1] = ((int)(cellid)//(int)(self.__xcells))%(int)(self.__ycells)
      cellindices[2] = (int)(cellid)//(int)(self.__xcells*self.__ycells)
   
      # Get cell coordinates:
      cellcoordinates = np.zeros(3)
      cellcoordinates[0] = self.__xmin + (cellindices[0] + 0.5) * cell_lengths[0]
      cellcoordinates[1] = self.__ymin + (cellindices[1] + 0.5) * cell_lengths[1]
      cellcoordinates[2] = self.__zmin + (cellindices[2] + 0.5) * cell_lengths[2]
      # Return the coordinates:
      return np.array(cellcoordinates)

   def get_cell_indices(self, cellid):
      ''' Returns a given cell's indices as a numpy array

      :param cellid:            The cell's ID
      :returns: a numpy array with the coordinates

      .. seealso:: :func:`get_cellid`

      .. note:: The cell ids go from 1 .. max not from 0
      '''
      # Get cell indices:
      cellid = (int)(cellid - 1)
      cellindices = np.zeros(3)
      cellindices[0] = (int)(cellid)%(int)(self.__xcells)
      cellindices[1] = ((int)(cellid)//(int)(self.__xcells))%(int)(self.__ycells)
      cellindices[2] = (int)(cellid)//(int)(self.__xcells*self.__ycells)
      # Return the coordinates:
      return np.array(cellindices)

   def get_cell_neighbor(self, cellid, offset, periodic):
      ''' Returns a given cells neighbor at offset (in indices)

      :param cellid:            The cell's ID
      :param offset:            The offset to the neighbor in indices
      :param periodic:          For each dimension, is the system periodic
      :returns: the cellid of the neighbor

      .. note:: Returns 0 if the offset is out of bounds!

      '''
      indices = self.get_cell_indices(cellid)
      ngbr_indices = np.zeros(3)
      sys_size = [self.__xcells, self.__ycells, self.__zcells]
      for i in range(3):
         ngbr_indices[i] = indices[i] + offset[i]
         if periodic[i]:
            for j in range(abs(offset[i])):
               #loop over offset abs as offset may be larger than the system size
               if ngbr_indices[i] < 0:
                  ngbr_indices[i] = ngbr_indices[i] + sys_size[i]
               elif ngbr_indices[i] >= sys_size[i]:
                  ngbr_indices[i] = ngbr_indices[i] - sys_size[i]
   
         elif ngbr_indices[i] < 0 or  ngbr_indices[i] >= sys_size[i]:
            #out of bounds
            return 0

      return  ngbr_indices[0] + ngbr_indices[1] * self.__xcells + ngbr_indices[2] * self.__xcells * self.__ycells + 1


   def get_velocity_cell_ids(self, vcellcoord, pop="proton"):
      ''' Returns velocity cell ids of given coordinate

      Arguments:
      :param vcellcoords: One 3d coordinate
      :returns: Velocity cell id

      .. seealso:: :func:`get_velocity_cell_coordinates`
      '''
      vmin = np.array([self.__meshes[pop].__vxmin, self.__meshes[pop].__vymin, self.__meshes[pop].__vzmin])
      dv = np.array([self.__meshes[pop].__dvx, self.__meshes[pop].__dvy, self.__meshes[pop].__dvz])
      block_index = np.floor((vcellcoord - vmin) / (4 * dv))
      cell_index = np.floor(np.remainder(vcellcoord - vmin, 4 * dv) / dv)
      vcellid = int(block_index[0])
      vcellid += int(block_index[1] * self.__meshes[pop].__vxblocks)
      vcellid += int(block_index[2] * self.__meshes[pop].__vxblocks * self.__meshes[pop].__vyblocks)
      vcellid *= 64
      vcellid += int(cell_index[0])
      vcellid += int(cell_index[1] * 4)
      vcellid += int(cell_index[2] * 16)
      return vcellid

   def get_velocity_cell_coordinates(self, vcellids, pop="proton"):
      ''' Returns a given velocity cell's coordinates as a numpy array

      Arguments:
      :param vcellids:       The velocity cell's ID
      :returns: a numpy array with the coordinates

      .. seealso:: :func:`get_cell_coordinates` :func:`get_velocity_block_coordinates`
      '''
      vcellids = np.atleast_1d(vcellids)
      # Get block ids:
      blocks = vcellids.astype(int) // 64
      # Get block coordinates:
      blockIndicesX = np.remainder(blocks.astype(int), (int)(self.__meshes[pop].__vxblocks))
      blockIndicesY = np.remainder(blocks.astype(int)//(int)(self.__meshes[pop].__vxblocks), (int)(self.__meshes[pop].__vyblocks))
      blockIndicesZ = blocks.astype(int)//(int)(self.__meshes[pop].__vxblocks*self.__meshes[pop].__vyblocks)
      blockCoordinatesX = blockIndicesX.astype(float) * self.__meshes[pop].__dvx * 4 + self.__meshes[pop].__vxmin
      blockCoordinatesY = blockIndicesY.astype(float) * self.__meshes[pop].__dvy * 4 + self.__meshes[pop].__vymin
      blockCoordinatesZ = blockIndicesZ.astype(float) * self.__meshes[pop].__dvz * 4 + self.__meshes[pop].__vzmin
      # Get cell indices:
      cellids = np.remainder(vcellids.astype(int), (int)(64))
      cellIndicesX = np.remainder(cellids.astype(int), (int)(4))
      cellIndicesY = np.remainder((cellids.astype(int)//(int)(4)).astype(int), (int)(4))
      cellIndicesZ = cellids.astype(int)//(int)(16)
      # Get cell coordinates:
      cellCoordinates = np.array([blockCoordinatesX.astype(float) + (cellIndicesX.astype(float) + 0.5) * self.__meshes[pop].__dvx,
                                  blockCoordinatesY.astype(float) + (cellIndicesY.astype(float) + 0.5) * self.__meshes[pop].__dvy,
                                  blockCoordinatesZ.astype(float) + (cellIndicesZ.astype(float) + 0.5) * self.__meshes[pop].__dvz])

      return cellCoordinates.transpose()

   def get_velocity_block_coordinates( self, blocks, pop="proton"):
      ''' Returns the block coordinates of the given blocks in a numpy array

          :param blocks:         list of block ids
          :returns: a numpy array containing the block coordinates e.g. np.array([np.array([2,1,3]), np.array([5,6,6]), ..])

          .. seealso:: :func:`get_velocity_cell_coordinates`
      '''
      blockIndicesX = np.remainder(blocks.astype(int), (int)(self.__meshes[pop].__vxblocks))
      blockIndicesY = np.remainder(blocks.astype(int)//(int)(self.__meshes[pop].__vxblocks), (int)(self.__meshes[pop].__vyblocks))
      blockIndicesZ = blocks.astype(int)//(int)(self.__meshes[pop].__vxblocks*self.__meshes[pop].__vyblocks)
      blockCoordinatesX = blockIndicesX.astype(float) * self.__meshes[pop].__dvx * 4 + self.__meshes[pop].__vxmin
      blockCoordinatesY = blockIndicesY.astype(float) * self.__meshes[pop].__dvy * 4 + self.__meshes[pop].__vymin
      blockCoordinatesZ = blockIndicesZ.astype(float) * self.__meshes[pop].__dvz * 4 + self.__meshes[pop].__vzmin
      # Return the coordinates:
      return np.array([blockCoordinatesX.astype(float),
                       blockCoordinatesY.astype(float),
                       blockCoordinatesZ.astype(float)]).transpose()

   def get_velocity_blocks( self, blockcoordinates, pop="proton" ):
      ''' Returns the block ids of the given block coordinates in a numpy array form

          :param blockcoordinates:         list of block coordinates e.g. np.array([np.array([2,1,3]), np.array([5,6,6]), ..])
          :returns: a numpy array containing the block ids e.g. np.array([4,2,56,44,2, ..])

          .. seealso:: :func:`get_velocity_block_coordinates`
      '''
      mins = np.array([self.__meshes[pop].__vxmin, self.__meshes[pop].__vymin, self.__meshes[pop].__vzmin]).astype(float)
      dvs = np.array([4*self.__meshes[pop].__dvx, 4*self.__meshes[pop].__dvy, 4*self.__meshes[pop].__dvz]).astype(float)
      multiplier = np.array([1, self.__meshes[pop].__vxblocks, self.__meshes[pop].__vxblocks * self.__meshes[pop].__vyblocks]).astype(float)
      velocity_block_ids = np.sum(np.floor(((blockCoordinates.astype(float) - mins) / dvs)) * multiplier, axis=-1)
      return velocity_block_ids

   def construct_velocity_cells( self, blocks ):
      ''' Returns velocity cells in given blocks

          :param blocks:         list of block ids
          :returns: a numpy array containing the velocity cell ids e.g. np.array([4,2,56,44,522, ..])
      '''
      return np.ravel(np.outer(np.array(blocks), np.ones(64)) + np.arange(64))

   def construct_velocity_cell_coordinates( self, blocks ):
      ''' Returns velocity cell coordinates in given blocks

          :param blocks:         list of block ids
          :returns: a numpy array containing the velocity cell ids e.g. np.array([4,2,56,44,522, ..])
      '''
      # Construct velocity cell coordinates from velocity cells and return them
      return self.get_velocity_cell_coordinates( self.construct_velocity_cells(blocks) )


   def construct_velocity_cell_nodes( self, blocks, pop="proton" ):
      ''' Returns velocity cell nodes in given blocks

          :param blocks:         list of block ids
          :returns: a numpy array containing velocity cell nodes and the keys for velocity cells

          .. note:: This is used for constructing velocity space inside the mayavi module

          .. seealso:: :mod:`grid`
      '''
      blocks = np.array(blocks)
      # Get block coordinates:
      blockIndicesX = np.remainder(blocks.astype(int), (int)(self.__meshes[pop].__vxblocks)).astype(np.uint16)
      blockIndicesY = np.remainder(blocks.astype(int)//(int)(self.__meshes[pop].__vxblocks), (int)(self.__meshes[pop].__vyblocks)).astype(np.uint16)
      blockIndicesZ = (blocks.astype(np.uint64)//(int)(self.__meshes[pop].__vxblocks*self.__meshes[pop].__vyblocks)).astype(np.uint16)

      cellsPerDirection = 4
      cellsPerBlock = 64

      # Get velocity cell min coordinates (per velocity block)
      vcellids = np.arange(cellsPerBlock).astype(np.uint32)
      cellIndicesX = np.remainder(vcellids.astype(int), (int)(cellsPerDirection)).astype(np.uint16)
      cellIndicesY = np.remainder((vcellids.astype(int)//(int)(cellsPerDirection)).astype(int), (int)(cellsPerDirection)).astype(np.uint16)
      cellIndicesZ = (vcellids.astype(int)//(int)(cellsPerDirection*cellsPerDirection)).astype(np.uint16)

      # Construct velocity cell node indices for every velocity cell per velocity block

      nodesPerCell = 8

      # NOTE: The ordering of the numpy array won't make sense to anyone who hasn't read VTK documentation. For further info check VTK_VOXEL. The numpy array is constructed according to VTK voxel's nodes
      cellNodeIndicesX = np.ravel(np.outer(cellIndicesX, np.ones(nodesPerCell)) + np.array([0, 1, 0, 1, 0, 1, 0, 1])).astype(np.uint16)
      cellNodeIndicesY = np.ravel(np.outer(cellIndicesY, np.ones(nodesPerCell)) + np.array([0, 0, 1, 1, 0, 0, 1, 1])).astype(np.uint16)
      cellNodeIndicesZ = np.ravel(np.outer(cellIndicesZ, np.ones(nodesPerCell)) + np.array([0, 0, 0, 0, 1, 1, 1, 1])).astype(np.uint16)

      nodeIndices_local = []
      nodesPerDirection = 5

      for i in range(nodesPerDirection):
         for j in range(nodesPerDirection):
            for k in range(nodesPerDirection):
               nodeIndices_local.append(np.array([i,j,k]))
      nodeIndices_local = np.array(nodeIndices_local).astype(np.uint16)

      nodesPerBlock = (int)(nodesPerDirection * nodesPerDirection * nodesPerDirection)


      def calculate_node_indices( self, blockIndicesX, blockIndicesY, blockIndicesZ, nodeIndices_local, nodesPerBlock, cellsPerDirection ):
         nodeIndicesX = np.ravel(np.outer(blockIndicesX, np.ones(nodesPerBlock).astype(np.uint16)) * cellsPerDirection + nodeIndices_local[:,0])
         nodeIndicesY = np.ravel(np.outer(blockIndicesY, np.ones(nodesPerBlock).astype(np.uint16)) * cellsPerDirection + nodeIndices_local[:,1])
         nodeIndicesZ = np.ravel(np.outer(blockIndicesZ, np.ones(nodesPerBlock).astype(np.uint16)) * cellsPerDirection + nodeIndices_local[:,2])
   
         nodeIndices = np.transpose(np.array([nodeIndicesX, nodeIndicesY, nodeIndicesZ], copy=False))

         # Transform indices into unique keys
         nodeKeys = np.sum(nodeIndices * np.array([1, cellsPerDirection*self.__meshes[pop].__vxblocks+1, (cellsPerDirection*self.__meshes[pop].__vxblocks+1)*(cellsPerDirection*self.__meshes[pop].__vyblocks+1)]), axis=1)
         # Sort the keys and delete duplicates
         return np.unique(nodeKeys)
      #nodeIndices = calculate_node_indices( blockIndicesX, blockIndicesY, blockIndicesZ, nodeIndices_local, nodesPerBlock, cellsPerDirection )

      # Put the node indices into keys:
      nodeKeys = np.array([], dtype=np.uint64)
      N = 10
      for i in range(N):
         fromIndex = i*(len(blockIndicesX)//N)
         if i != N-1:
            toIndex = (i+1)*(len(blockIndicesX)//N)
         else:
            toIndex = len(blockIndicesX)
         nodeKeys = np.append(nodeKeys, calculate_node_indices( self, blockIndicesX[fromIndex:toIndex], blockIndicesY[fromIndex:toIndex], blockIndicesZ[fromIndex:toIndex], nodeIndices_local, nodesPerBlock, cellsPerDirection ) )


      # Delete duplicate nodes and sort the list:
      nodeKeys = np.unique(nodeKeys) #We now have all of the nodes in a list!




      def calc_global_cell_keys( self, blockIndicesX, blockIndicesY, blockIndicesZ, cellNodeIndicesX, cellNodeIndicesY, cellNodeIndicesZ, cellsPerBlock, nodesPerCell, cellsPerDirection, nodeKeys ):
         # reate node  indices for the cells
         globalCellIndicesX = np.ravel(np.outer(blockIndicesX, np.ones(cellsPerBlock * nodesPerCell).astype(np.uint16)) * cellsPerDirection + cellNodeIndicesX)
         globalCellIndicesY = np.ravel(np.outer(blockIndicesY, np.ones(cellsPerBlock * nodesPerCell).astype(np.uint16)) * cellsPerDirection + cellNodeIndicesY)
         globalCellIndicesZ = np.ravel(np.outer(blockIndicesZ, np.ones(cellsPerBlock * nodesPerCell).astype(np.uint16)) * cellsPerDirection + cellNodeIndicesZ)
   
         globalCellIndices = np.array([globalCellIndicesX, globalCellIndicesY, globalCellIndicesZ], copy=False)
         globalCellIndices = np.transpose(globalCellIndices)
         # Transform cell indices into unique keys
         globalCellIndices = np.sum(globalCellIndices * np.array([1, cellsPerDirection*self.__meshes[pop].__vxblocks+1, (cellsPerDirection*self.__meshes[pop].__vxblocks+1)*(cellsPerDirection*self.__meshes[pop].__vyblocks+1)]), axis=1)
         # Return cell nodes' indexes in the nodeKeys list
         return np.searchsorted(nodeKeys, globalCellIndices)


      # Create cellKeys
      cellKeys = np.zeros(len(blockIndicesX)*cellsPerBlock*nodesPerCell, dtype=np.uint32)
      N = 10
      # Append keys in cuts to save memory
      for i in range(N):
         fromIndex = i*(len(blockIndicesX)//N)
         if i != N-1:
            toIndex = (i+1)*(len(blockIndicesX)//N)
         else:
            toIndex = len(blockIndicesX)
         # Append cell keys
         cellKeys[fromIndex*cellsPerBlock*nodesPerCell:toIndex*cellsPerBlock*nodesPerCell] = calc_global_cell_keys( self, blockIndicesX[fromIndex:toIndex], blockIndicesY[fromIndex:toIndex], blockIndicesZ[fromIndex:toIndex], cellNodeIndicesX, cellNodeIndicesY, cellNodeIndicesZ, cellsPerBlock, nodesPerCell, cellsPerDirection, nodeKeys )

      cellKeys = np.reshape(cellKeys, (len(blocks)*64,8))

      # We now have all the cell keys and avgs values! (avgs is in the same order as cell keys)
      # Now transform node indices back into real indices
      nodeCoordinatesX = np.remainder(nodeKeys, (int)(cellsPerDirection*self.__meshes[pop].__vxblocks+1)).astype(np.float32) * self.__meshes[pop].__dvx + self.__meshes[pop].__vxmin
      nodeCoordinatesY = np.remainder(nodeKeys//(int)(cellsPerDirection*self.__meshes[pop].__vxblocks+1), cellsPerDirection*self.__meshes[pop].__vyblocks+1).astype(np.float32) * self.__meshes[pop].__dvy + self.__meshes[pop].__vymin
      nodeCoordinatesZ = ( nodeKeys // (int)((cellsPerDirection*self.__meshes[pop].__vxblocks+1) * (cellsPerDirection*self.__meshes[pop].__vyblocks+1)) ).astype(np.float32) * self.__meshes[pop].__dvz + self.__meshes[pop].__vzmin
      
      # Nodekeyss is no longer needed
      del nodeKeys

      nodes = np.array([nodeCoordinatesX, nodeCoordinatesY, nodeCoordinatesZ], copy=False)
      # Take a transpose
      nodes = np.transpose(nodes)

      return [nodes, cellKeys]





   def read_parameter(self, name):
      ''' Read a parameter from the vlsv file

      :param name:   Name of the parameter
      :returns: The parameter value

      .. seealso:: :func:`read_variable` :func:`read_variable_info`
      '''
      
      # Special handling for time
      if name=="time":
         if self.check_parameter(name="t"):
            return self.read(name="t", tag="PARAMETER")
      if name=="t":
         if self.check_parameter(name="time"):
            return self.read(name="time", tag="PARAMETER")

      return self.read(name=name, tag="PARAMETER")


   def read_velocity_cells(self, cellid, pop="proton"):
      ''' Read velocity cells from a spatial cell
      
      :param cellid: Cell ID of the cell whose velocity cells the function will read
      :returns: Map of velocity cell ids (unique for every velocity cell) and corresponding value

      #Example:

      example_cellid = 1111

      velocity_cell_map = vlsvReader.read_velocity_cells(example_cellid)
      velocity_cell_ids = velocity_cell_map.keys()
      velocity_cell_values = velocity_cell_map.values()

      random_index = 4 # Just some index
      random_velocity_cell_id = velocity_cell_ids[random_index]

      print "Velocity cell value at velocity cell id " + str(random_velocity_cell_id) + ": " + str(velocity_cell_map[random_velocity_cell_id])

      # Getting the corresponding coordinates might be more useful than having the velocity cell id so:
      velocity_cell_coordinates = vlsvReader.get_velocity_cell_coordinates(velocity_cell_ids) # Get velocity cell coordinates corresponding to each velocity cell id

      random_velocity_cell_coordinates = velocity_cell_ids[random_index]
      print "Velocity cell value at velocity cell id " + str(random_velocity_cell_id) + "and coordinates " + str(random_velocity_cell_coordinates) + ": " + str(velocity_cell_map[random_velocity_cell_id])

      .. seealso:: :func:`read_blocks`
      '''
      #these two arrays are in the same order: 
      #list of cells for which dist function is saved
      cells_with_blocks = self.read(mesh="SpatialGrid",tag="CELLSWITHBLOCKS", name=pop)
      #number of blocks in each cell for which data is stored
      blocks_per_cell = self.read(mesh="SpatialGrid",tag="BLOCKSPERCELL", name=pop)
      (cells_with_blocks_index,) = np.where(cells_with_blocks == cellid)

      if len(cells_with_blocks_index) == 0:
         #block data did not exist
         print("Cell does not have velocity distribution")
         return []

      num_of_blocks = np.atleast_1d(blocks_per_cell)[cells_with_blocks_index[0]]

      return self.__read_velocity_cells(cellid=cellid, cells_with_blocks=cells_with_blocks, blocks_per_cell=blocks_per_cell, cells_with_blocks_index=cells_with_blocks_index, pop=pop)
      
   def get_spatial_mesh_size(self):
      ''' Read spatial mesh size
      
      :returns: Size of mesh in number of blocks, array with three elements
      '''
      return np.array([self.__xcells, self.__ycells, self.__zcells])

   def get_spatial_block_size(self):
      ''' Read spatial mesh block size
      
      :returns: Size of block in number of cells, array with three elements
      '''
      return np.array([self.__xblock_size, self.__yblock_size, self.__zblock_size])

   def get_spatial_mesh_extent(self):
      ''' Read spatial mesh extent
      
      :returns: Maximum and minimum coordinates of the mesh, [xmin, ymin, zmin, xmax, ymax, zmax]
      '''
      return np.array([self.__xmin, self.__ymin, self.__zmin, self.__xmax, self.__ymax, self.__zmax])

   def get_velocity_mesh_size(self, pop="proton"):
      ''' Read velocity mesh size
      
      :returns: Size of mesh in number of blocks, array with three elements
      '''
      return np.array([self.__meshes[pop].__vxblocks, self.__meshes[pop].__vyblocks, self.__meshes[pop].__vzblocks])

   def get_velocity_block_size(self, pop="proton"):
      ''' Read velocity mesh block size
      
      :returns: Size of block in number of cells, array with three elements
      '''
      return np.array([self.__meshes[pop].__vxblock_size, self.__meshes[pop].__vyblock_size, self.__meshes[pop].__vzblock_size])

   def get_velocity_mesh_extent(self, pop="proton"):
      ''' Read velocity mesh extent
      
      :returns: Maximum and minimum coordinates of the mesh, [vxmin, vymin, vzmin, vxmax, vymax, vzmax]
      '''
      return np.array([self.__meshes[pop].__vxmin, self.__meshes[pop].__vymin, self.__meshes[pop].__vzmin, self.__meshes[pop].__vxmax, self.__meshes[pop].__vymax, self.__meshes[pop].__vzmax])

   def read_blocks(self, cellid, pop="proton"):
      ''' Read raw block data from the open file and return the data along with block ids
      
      :param cellid: Cell ID of the cell whose velocity blocks are read
      :returns: A numpy array with block ids and data eg [array([2, 5, 6, 234, 21]), array([1.0e-8, 2.1e-8, 2.1e-8, 0, 4.0e-8])]

      .. seealso:: :func:`read_velocity_cells`
      '''
      if pop not in self.__fileindex_for_cellid_blocks:
         # Set the locations
         self.__set_cell_offset_and_blocks(pop)

      # Uses new format
      return self.__read_blocks(cellid,pop)

      return []

   def optimize_open_file(self):
      '''Opens the vlsv file for reading
         Files are opened and closed automatically upon reading and in the case of reading multiple times it will help to keep the file open with this command

         .. code-block: python

            #Example usage:
            variables = []
            vlsvReader.optimize_open_file()
            for i in xrange(1000):
               variables.append(vlsvReader.read_variable("rho", cellids=i))
            vlsvReader.optimize_close_file()

         .. note:: This should only be used for optimization purposes.
      '''
      self.__fptr = open(self.file_name,"rb")


   def optimize_close_file(self):
      '''Closes the vlsv file
         Files are opened and closed automatically upon reading and in the case of reading multiple times it will help to keep the file open with this command

         .. code-block: python

            # Example usage:
            variables = []
            vlsvReader.optimize_open_file()
            for i in xrange(1000):
               variables.append(vlsvReader.read_variable("rho", cellids=i))
            vlsvReader.optimize_close_file()

         .. note:: This should only be used for optimization purposes.
      '''
      if self.__fptr.closed:
         return
      else:
         self.__fptr.close()
         return

   def optimize_clear_fileindex_for_cellid_blocks(self):
      ''' Clears a private variable containing number of blocks and offsets for particular cell ids

         .. code-block: python

             # Example usage:
             vlsvReaders = []
             # Open a list of vlsv files
             for i in xrange(1000):
                vlsvReaders.append( VlsvReader("test" + str(i) + ".vlsv") )
             # Go through vlsv readers and print info:
             for vlsvReader in vlsvReaders:
                # Print something from the file on the screen
                print vlsvReader.read_blocks( cellid= 5021 ) # Stores info into a private variable
                # Upon reading from vlsvReader a private variable that contains info on cells that have blocks has been saved -- now clear it to save memory
                vlsvReader.optimize_clear_fileindex_for_cellid_blocks()

         .. note:: This should only be used for optimization purposes.
      '''
      self.__fileindex_for_cellid_blocks = {}

   def optimize_clear_fileindex_for_cellid(self):
      ''' Clears a private variable containing cell ids and their locations

         .. code-block: python

             # Example usage:
             vlsvReaders = []
             # Open a list of vlsv files
             for i in xrange(1000):
                vlsvReaders.append( VlsvReader("test" + str(i) + ".vlsv") )
             # Go through vlsv readers and print info:
             for vlsvReader in vlsvReaders:
                # Print something from the file on the screen
                print vlsvReader.read_variable("B", cellids=2) # Stores info into a private variable
                # Upon reading from vlsvReader a private variable that contains info on cells that have blocks has been saved -- now clear it to save memory
                vlsvReader.optimize_clear_fileindex_for_cellid()

         .. note:: This should only be used for optimization purposes.
      '''
      self.__fileindex_for_cellid = {}

<|MERGE_RESOLUTION|>--- conflicted
+++ resolved
@@ -523,26 +523,16 @@
       foundpop = False
       for child in self.__xml_root:
          if child.tag == "BLOCKIDS":
-<<<<<<< HEAD
-            if child.attrib.has_key("name"):
+            if "name" in child.attrib:
                if popname.lower() == child.attrib["name"].lower():
-=======
-            if "name" in child.attrib:
-               if popname == child.attrib["name"]:
->>>>>>> 61b462c9
                   foundpop = True
             else:
                blockidsexist = True
       if blockidsexist:
          for child in self.__xml_root:
             if child.tag == "BLOCKVARIABLE":
-<<<<<<< HEAD
-               if child.attrib.has_key("name"):
+               if "name" in child.attrib:
                   if popname.lower() == child.attrib["name"].lower(): # avgs
-=======
-               if "name" in child.attrib:
-                  if popname == child.attrib["name"]: # avgs
->>>>>>> 61b462c9
                      foundpop = True
       return foundpop
 
