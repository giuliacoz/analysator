--- conflicted
+++ resolved
@@ -966,18 +966,9 @@
             for x in [0,1]:
                for y in [0,1]:
                   for z  in [0,1]:
-<<<<<<< HEAD
-                     id=int(self.get_cell_neighbor(lower_cell_id, [x,y,z] , periodic) - 1) # Mind the -1 offset to access the array!
-                     if id >= 0:
-                        ngbrvalues[x,y,z,:] = sorted_variable[id]
-                     else:
-                        ngbrvalues[x,y,z,:] = sorted_variable[closest_cell_id-1]
-                        
-=======
                      cellid_neighbor = int(self.get_cell_neighbor(lower_cell_id, [x,y,z] , periodic))
                      ngbrvalues[x,y,z,:] = whole_variable[np.nonzero(whole_cellids==cellid_neighbor)[0][0]]
             
->>>>>>> c1bb4ffa
             c2d=np.zeros((2,2,value_length))
             for y in  [0,1]:
                for z in  [0,1]:
