# 
# This file is part of Analysator.
# Copyright 2013-2016 Finnish Meteorological Institute
# Copyright 2017-2018 University of Helsinki
# 
# For details of usage, see the COPYING file and read the "Rules of the Road"
# at http://www.physics.helsinki.fi/vlasiator/
# 
# This program is free software; you can redistribute it and/or modify
# it under the terms of the GNU General Public License as published by
# the Free Software Foundation; either version 2 of the License, or
# (at your option) any later version.
# 
# This program is distributed in the hope that it will be useful,
# but WITHOUT ANY WARRANTY; without even the implied warranty of
# MERCHANTABILITY or FITNESS FOR A PARTICULAR PURPOSE.  See the
# GNU General Public License for more details.
# 
# You should have received a copy of the GNU General Public License along
# with this program; if not, write to the Free Software Foundation, Inc.,
# 51 Franklin Street, Fifth Floor, Boston, MA 02110-1301 USA.
# 

import struct
import xml.etree.ElementTree as ET
import ast
import numpy as np
import os
import numbers
import vlsvvariables
from reduction import datareducers,multipopdatareducers,data_operators,v5reducers,multipopv5reducers
from collections import Iterable,OrderedDict
from vlsvwriter import VlsvWriter
from variable import get_data

class VlsvReader(object):
   ''' Class for reading VLSV files
   ''' 


   ''' Meshinfo is an information container for multiple meshes.
       Implemented as an empty class.
   '''
   class MeshInfo:
      pass

   file_name=""
   def __init__(self, file_name):
      ''' Initializes the vlsv file (opens the file, reads the file footer and reads in some parameters)

          :param file_name:     Name of the vlsv file
      '''
      # Make sure the path is set in file name: 
      file_name = os.path.abspath(file_name)

      self.file_name = file_name
      self.__fptr = open(self.file_name,"rb")
      self.__xml_root = ET.fromstring("<VLSV></VLSV>")
      self.__fileindex_for_cellid={}
      self.__max_spatial_amr_level = -1

      self.use_dict_for_blocks = False
      self.__fileindex_for_cellid_blocks={} # [0] is index, [1] is blockcount
      self.__cells_with_blocks = {} # per-pop
      self.__blocks_per_cell = {} # per-pop
      self.__blocks_per_cell_offsets = {} # per-pop
      self.__order_for_cellid_blocks = {} # per-pop
      
      self.__read_xml_footer()
      # Check if the file is using new or old vlsv format
      # Read parameters (Note: Reading the spatial cell locations and
      # storing them will anyway take the most time and memory):

      meshName="SpatialGrid"
      bbox = self.read(tag="MESH_BBOX", mesh=meshName)
      if bbox is None:
          try:
              #read in older vlsv files where the mesh is defined with parameters
              self.__xcells = (int)(self.read_parameter("xcells_ini"))
              self.__ycells = (int)(self.read_parameter("ycells_ini"))
              self.__zcells = (int)(self.read_parameter("zcells_ini"))
              self.__xblock_size = 1
              self.__yblock_size = 1
              self.__zblock_size = 1
              self.__xmin = self.read_parameter("xmin")
              self.__ymin = self.read_parameter("ymin")
              self.__zmin = self.read_parameter("zmin")
              self.__xmax = self.read_parameter("xmax")
              self.__ymax = self.read_parameter("ymax")
              self.__zmax = self.read_parameter("zmax")
          except:
              # Apparently, SpatialGrid doesn't even exist in this file (because it is, for example an ionosphere test output)
              # Fill in dummy values.
              self.__xcells = 1
              self.__ycells = 1
              self.__zcells = 1
              self.__xblock_size = 1
              self.__yblock_size = 1
              self.__zblock_size = 1
              self.__xmin = 0
              self.__ymin = 0
              self.__zmin = 0
              self.__xmax = 1
              self.__ymax = 1
              self.__zmax = 1


      else:
         #new style vlsv file with 
         nodeCoordinatesX = self.read(tag="MESH_NODE_CRDS_X", mesh=meshName)   
         nodeCoordinatesY = self.read(tag="MESH_NODE_CRDS_Y", mesh=meshName)   
         nodeCoordinatesZ = self.read(tag="MESH_NODE_CRDS_Z", mesh=meshName)   
         self.__xcells = bbox[0]
         self.__ycells = bbox[1]
         self.__zcells = bbox[2]
         self.__xblock_size = bbox[3]
         self.__yblock_size = bbox[4]
         self.__zblock_size = bbox[5]
         self.__xmin = nodeCoordinatesX[0]
         self.__ymin = nodeCoordinatesY[0]
         self.__zmin = nodeCoordinatesZ[0]
         self.__xmax = nodeCoordinatesX[-1]
         self.__ymax = nodeCoordinatesY[-1]
         self.__zmax = nodeCoordinatesZ[-1]

      self.__dx = (self.__xmax - self.__xmin) / (float)(self.__xcells)
      self.__dy = (self.__ymax - self.__ymin) / (float)(self.__ycells)
      self.__dz = (self.__zmax - self.__zmin) / (float)(self.__zcells)

      self.__meshes = {}

      # Iterate through the XML tree, find all populations
      # (identified by their BLOCKIDS tag)
      self.active_populations=[]
      for child in self.__xml_root:
          if child.tag == "BLOCKIDS":
              if "name" in child.attrib:
                  popname = child.attrib["name"] 
              else:
                  popname = "avgs"

              # Create a new (empty) MeshInfo-object for this population
              pop = self.MeshInfo()
              
              # Update list of active populations
              if not popname in self.active_populations: self.active_populations.append(popname)

              bbox = self.read(tag="MESH_BBOX", mesh=popname)
              if bbox is None:
                 if self.read_parameter("vxblocks_ini") is not None:
                    #read in older vlsv files where the mesh is defined with
                    #parameters (only one possible)
                    pop.__vxblocks = (int)(self.read_parameter("vxblocks_ini"))
                    pop.__vyblocks = (int)(self.read_parameter("vyblocks_ini"))
                    pop.__vzblocks = (int)(self.read_parameter("vzblocks_ini"))
                    pop.__vxblock_size = 4 # Old files will always have WID=4, newer files read it from bbox
                    pop.__vyblock_size = 4
                    pop.__vzblock_size = 4
                    pop.__vxmin = self.read_parameter("vxmin")
                    pop.__vymin = self.read_parameter("vymin")
                    pop.__vzmin = self.read_parameter("vzmin")
                    pop.__vxmax = self.read_parameter("vxmax")
                    pop.__vymax = self.read_parameter("vymax")
                    pop.__vzmax = self.read_parameter("vzmax")
                    # Velocity cell lengths
                    pop.__dvx = ((pop.__vxmax - pop.__vxmin) / (float)(pop.__vxblocks)) / (float)(pop.__vxblock_size)
                    pop.__dvy = ((pop.__vymax - pop.__vymin) / (float)(pop.__vyblocks)) / (float)(pop.__vyblock_size)
                    pop.__dvz = ((pop.__vzmax - pop.__vzmin) / (float)(pop.__vzblocks)) / (float)(pop.__vzblock_size)

                 else:
                    #no velocity space in this file, e.g., file not written by Vlasiator 
                    pop.__vxblocks = 0
                    pop.__vyblocks = 0
                    pop.__vzblocks = 0
                    pop.__vxblock_size = 4
                    pop.__vyblock_size = 4
                    pop.__vzblock_size = 4
                    pop.__vxmin = 0
                    pop.__vymin = 0
                    pop.__vzmin = 0
                    pop.__vxmax = 0
                    pop.__vymax = 0
                    pop.__vzmax = 0
                    # Velocity cell lengths
                    pop.__dvx = 1
                    pop.__dvy = 1
                    pop.__dvz = 1

              else:
                 #new style vlsv file with bounding box
                 nodeCoordinatesX = self.read(tag="MESH_NODE_CRDS_X", mesh=popname)   
                 nodeCoordinatesY = self.read(tag="MESH_NODE_CRDS_Y", mesh=popname)   
                 nodeCoordinatesZ = self.read(tag="MESH_NODE_CRDS_Z", mesh=popname)   
                 pop.__vxblocks = bbox[0]
                 pop.__vyblocks = bbox[1]
                 pop.__vzblocks = bbox[2]
                 pop.__vxblock_size = bbox[3]
                 pop.__vyblock_size = bbox[4]
                 pop.__vzblock_size = bbox[5]
                 pop.__vxmin = nodeCoordinatesX[0]
                 pop.__vymin = nodeCoordinatesY[0]
                 pop.__vzmin = nodeCoordinatesZ[0]
                 pop.__vxmax = nodeCoordinatesX[-1]
                 pop.__vymax = nodeCoordinatesY[-1]
                 pop.__vzmax = nodeCoordinatesZ[-1]
                 # Velocity cell lengths
                 pop.__dvx = ((pop.__vxmax - pop.__vxmin) / (float)(pop.__vxblocks)) / (float)(pop.__vxblock_size)
                 pop.__dvy = ((pop.__vymax - pop.__vymin) / (float)(pop.__vyblocks)) / (float)(pop.__vyblock_size)
                 pop.__dvz = ((pop.__vzmax - pop.__vzmin) / (float)(pop.__vzblocks)) / (float)(pop.__vzblock_size)

              self.__meshes[popname]=pop
              if not os.getenv('PTNONINTERACTIVE'):
                 print("Found population " + popname)
              
              # Precipitation energy bins
              i = 0
              energybins = []
              binexists = True
              while binexists:
                 binexists = self.check_parameter("{}_PrecipitationCentreEnergy{}".format(popname,i))
                 if binexists:
                    binvalue = self.read_parameter("{}_PrecipitationCentreEnergy{}".format(popname,i))
                    energybins.append(binvalue)
                 i = i + 1
              if i > 1:
                 pop.__precipitation_centre_energy = np.asarray(energybins)
                 vlsvvariables.speciesprecipitationenergybins[popname] = energybins

      self.__fptr.close()


   def __read_xml_footer(self):
      ''' Reads in the XML footer of the VLSV file and store all the content
      ''' 
      max_xml_size = 1000000
      #(endianness,) = struct.unpack("c", fptr.read(1))
      if self.__fptr.closed:
         fptr = open(self.file_name,"rb")
      else:
         fptr = self.__fptr
      # Eight first bytes indicate whether the system is big_endianness or something else
      endianness_offset = 8
      fptr.seek(endianness_offset)
      # Read 8 bytes as unsigned long long (uint64_t in this case) after endianness, this tells the offset of the XML file.
      uint64_byte_amount = 8
      (offset,) = struct.unpack("Q", fptr.read(uint64_byte_amount))
      # Move to the xml offset
      fptr.seek(offset)
      # Read the xml data
      xml_data = fptr.read(max_xml_size)
      # Read the xml as string
      (xml_string,) = struct.unpack("%ds" % len(xml_data), xml_data)
      # Input the xml data into xml_root
      self.__xml_root = ET.fromstring(xml_string)
      if self.__fptr.closed:
         fptr.close()

   def __read_fileindex_for_cellid(self):
      """ Read in the cell ids and create an internal dictionary to give the index of an arbitrary cellID
      """
      cellids=self.read(mesh="SpatialGrid",name="CellID", tag="VARIABLE")

      #Check if it is not iterable. If it is a scale then make it a list
      if(not isinstance(cellids, Iterable)):
         cellids=[ cellids ]
      for index,cellid in enumerate(cellids):
         self.__fileindex_for_cellid[cellid]=index
         

   def __read_blocks(self, cellid, pop="proton"):
      ''' Read raw velocity block data from the open file.
      
      :param cellid: Cell ID of the cell whose velocity blocks are read
      :returns: A numpy array with block ids and their data
      '''
      if self.use_dict_for_blocks: #deprecated version
         if not pop in self.__fileindex_for_cellid_blocks:
            self.__set_cell_offset_and_blocks(pop)

         if( (cellid in self.__fileindex_for_cellid_blocks[pop]) == False ):
            # Cell id has no blocks
            return []
         offset = self.__fileindex_for_cellid_blocks[pop][cellid][0]
         num_of_blocks = self.__fileindex_for_cellid_blocks[pop][cellid][1]
      else:
         # Uses arrays (much faster to initialize)
         if not pop in self.__cells_with_blocks:
            self.__set_cell_offset_and_blocks_nodict(pop) 
         # Check that cells has vspace
         try:
            cells_with_blocks_index = self.__order_for_cellid_blocks[pop][cellid]
         except:
            print("Cell does not have velocity distribution")
            return []
         offset = self.__blocks_per_cell_offsets[pop][cells_with_blocks_index]
         num_of_blocks = self.__blocks_per_cell[pop][cells_with_blocks_index]


      if self.__fptr.closed:
         fptr = open(self.file_name,"rb")
      else:
         fptr = self.__fptr

      # Read in avgs and velocity cell ids:
      for child in self.__xml_root:
         # Read in block values
         if ("name" in child.attrib) and (child.attrib["name"] == pop) and (child.tag == "BLOCKVARIABLE"):
            vector_size = ast.literal_eval(child.attrib["vectorsize"])
            #array_size = ast.literal_eval(child.attrib["arraysize"])
            element_size = ast.literal_eval(child.attrib["datasize"])
            datatype = child.attrib["datatype"]

            # Navigate to the correct position
            offset_avgs = int(offset * vector_size * element_size + ast.literal_eval(child.text))
#            for i in range(0, cells_with_blocks_index[0]):
#               offset_avgs += blocks_per_cell[i]*vector_size*element_size

            fptr.seek(offset_avgs)
            if datatype == "float" and element_size == 4:
               data_avgs = np.fromfile(fptr, dtype = np.float32, count = vector_size*num_of_blocks)
            if datatype == "float" and element_size == 8:
               data_avgs = np.fromfile(fptr, dtype = np.float64, count = vector_size*num_of_blocks)
            data_avgs = data_avgs.reshape(num_of_blocks, vector_size)

         # Read in block coordinates:
         # (note the special treatment in case the population is named 'avgs'
         if (pop == 'avgs' or ("name" in child.attrib) and (child.attrib["name"] == pop)) and (child.tag == "BLOCKIDS"):
            vector_size = ast.literal_eval(child.attrib["vectorsize"])
            #array_size = ast.literal_eval(child.attrib["arraysize"])
            element_size = ast.literal_eval(child.attrib["datasize"])
            datatype = child.attrib["datatype"]

            offset_block_ids = int(offset * vector_size * element_size + ast.literal_eval(child.text))

            fptr.seek(offset_block_ids)
            if datatype == "uint" and element_size == 4:
               data_block_ids = np.fromfile(fptr, dtype = np.uint32, count = vector_size*num_of_blocks)
            elif datatype == "uint" and element_size == 8:
               data_block_ids = np.fromfile(fptr, dtype = np.uint64, count = vector_size*num_of_blocks)
            else:
               print("Error! Bad block id data!")
               print("Data type: " + datatype + ", element size: " + str(element_size))
               return

            data_block_ids = np.reshape(data_block_ids, (len(data_block_ids),) )

      if self.__fptr.closed:
         fptr.close()

      # Check to make sure the sizes match (just some extra debugging)
      print("data_avgs = " + str(data_avgs) + ", data_block_ids = " + str(data_block_ids))
      if len(data_avgs) != len(data_block_ids):
         print("BAD DATA SIZES")

      return [data_block_ids, data_avgs]

   def __set_cell_offset_and_blocks(self, pop="proton"):
      ''' Read blocks per cell and the offset in the velocity space arrays for
          every cell with blocks into a private dictionary.
          Deprecated in favor of below version.
      '''
      print("Getting offsets for population " + pop)
      if pop in self.__fileindex_for_cellid_blocks:
         # There's stuff already saved into the dictionary, don't save it again
         return
      #these two arrays are in the same order: 
      #list of cells for which dist function is saved
      cells_with_blocks = self.read(mesh="SpatialGrid",tag="CELLSWITHBLOCKS", name=pop)
      #number of blocks in each cell for which data is stored
      blocks_per_cell = self.read(mesh="SpatialGrid",tag="BLOCKSPERCELL", name=pop)

      # Navigate to the correct position:
      from copy import copy
      offset = 0
      #self.__fileindex_for_cellid_blocks[pop] = {}
      self.__fileindex_for_cellid_blocks[pop] = dict.fromkeys(cells_with_blocks) # should be faster but negligible difference
      for i in range(0, len(cells_with_blocks)):
         self.__fileindex_for_cellid_blocks[pop][cells_with_blocks[i]] = [copy(offset), copy(blocks_per_cell[i])]
         offset += blocks_per_cell[i]

   def __set_cell_offset_and_blocks_nodict(self, pop="proton"):
      ''' Read blocks per cell and the offset in the velocity space arrays for every cell with blocks.
          Stores them in arrays. Creates a private dictionary with addressing to the array.
          This method should be faster than the above function.
      '''
      if pop in self.__cells_with_blocks:
         # There's stuff already saved into the dictionary, don't save it again
         return

      print("Getting offsets for population " + pop)

      self.__cells_with_blocks[pop] = np.atleast_1d(self.read(mesh="SpatialGrid",tag="CELLSWITHBLOCKS", name=pop))
      self.__blocks_per_cell[pop] = np.atleast_1d(self.read(mesh="SpatialGrid",tag="BLOCKSPERCELL", name=pop))

      self.__blocks_per_cell_offsets[pop] = np.empty(len(self.__cells_with_blocks[pop]))
      self.__blocks_per_cell_offsets[pop][0] = 0.0
      self.__blocks_per_cell_offsets[pop][1:] = np.cumsum(self.__blocks_per_cell[pop][:-1])
      self.__order_for_cellid_blocks[pop] = {}
      for index,cellid in enumerate(self.__cells_with_blocks[pop]):
         self.__order_for_cellid_blocks[pop][cellid]=index

   def list(self, parameter=True, variable=True, mesh=False, datareducer=False, operator=False, other=False):
      ''' Print out a description of the content of the file. Useful
         for interactive usage. Default is to list parameters and variables, query selection can be adjusted with keywords:

         Default and supported keywords:

         parameter=True 
         variable=True
         mesh=False
         datareducer=False 
         operator=False 
         other=False
      '''
      if parameter:
         print("tag = PARAMETER")
         for child in self.__xml_root:
            if child.tag == "PARAMETER" and "name" in child.attrib:
               print("   ", child.attrib["name"])
      if variable:
         print("tag = VARIABLE")
         for child in self.__xml_root:
            if child.tag == "VARIABLE" and "name" in child.attrib:
               print("   ", child.attrib["name"])
      if mesh:
         print("tag = MESH")
         for child in self.__xml_root:
            if child.tag == "MESH" and "name" in child.attrib:
               print("   ", child.attrib["name"])
      if datareducer:
         print("Datareducers:")
         for name in datareducers:
            print("   ",name, " based on ", datareducers[name].variables)
      if operator:
         print("Data operators:")
         for name in data_operators:
            if type(name) is str:
               if not name.isdigit():
                  print("   ",name)
      if other:
         print("Other:")
         for child in self.__xml_root:
            if child.tag != "PARAMETER" and child.tag != "VARIABLE" and child.tag != "MESH":
               print("    tag = ", child.tag, " mesh = ", child.attrib["mesh"])

   def check_parameter( self, name ):
      ''' Checks if a given parameter is in the vlsv reader

          :param name:             Name of the parameter
          :returns:                True if the parameter is in the vlsv file, false if not

          .. note:: This should be used for checking if a parameter exists, e.g. for different Vlasiator versions and time output

          .. code-block:: python

             # Example usage:
             vlsvReader = pt.vlsvfile.VlsvReader("test.vlsv")
             if vlsvReader.check_parameter( "time" ):
                time = vlsvReader.read_parameter("time")
             elif vlsvReader.check_parameter( "t" ):
                time = vlsvReader.read_parameter("t")
             else:
                time = None
      '''
      for child in self.__xml_root:
         if child.tag == "PARAMETER" and "name" in child.attrib:
            if child.attrib["name"].lower() == name.lower():
               return True
      return False

   def check_variable( self, name ):
      ''' Checks if a given variable is in the vlsv reader

          :param name:             Name of the variable
          :returns:                True if the variable is in the vlsv file, false if not

          .. note:: This should be used for checking if a variable exists in case a function behaves differently for ex. if B vector is in the vlsv and if not

          .. code-block:: python

             # Example usage:
             vlsvReader = pt.vlsvfile.VlsvReader("test.vlsv")
             if vlsvReader.check_variable( "B" ):
                # Variable can be plotted
                plot_B()
             else:
                # Variable not in the vlsv file
                plot_B_vol()
      '''
      for child in self.__xml_root:
         if child.tag == "VARIABLE" and "name" in child.attrib:
            if child.attrib["name"].lower() == name.lower():
               return True
      return False

   def check_population( self, popname ):
      ''' Checks if a given population is in the vlsv file

          :param name:             Name of the population
          :returns:                True if the population is in the vlsv file, false if not

          .. code-block:: python

             # Example usage:
             vlsvReader = pt.vlsvfile.VlsvReader("test.vlsv")
             if vlsvReader.check_population( "avgs" ):
                plot_population('avgs')
             else:
                if vlsvReader.check_population( "proton" ):
                   # File is newer with proton population
                   plot_population('proton')
      '''
      blockidsexist = False
      foundpop = False
      for child in self.__xml_root:
         if child.tag == "BLOCKIDS":
            if "name" in child.attrib:
               if popname.lower() == child.attrib["name"].lower():
                  foundpop = True
            else:
               blockidsexist = True
      if blockidsexist:
         for child in self.__xml_root:
            if child.tag == "BLOCKVARIABLE":
               if "name" in child.attrib:
                  if popname.lower() == child.attrib["name"].lower(): # avgs
                     foundpop = True
      return foundpop

   def get_all_variables( self ):
      ''' Returns all variables in the vlsv reader and the data reducer
          :returns:                List of variable is in the vlsv file
          .. code-block:: python
             # Example usage:
             vlsvReader = pt.vlsvfile.VlsvReader("test.vlsv")
             vars = vlsvReader.get_variables()
      '''
      varlist = [];
      for child in self.__xml_root:
         if child.tag == "VARIABLE" and "name" in child.attrib:
            varlist.append(child.attrib["name"])
      return varlist

   def get_cellid_locations(self):
      ''' Returns a dictionary with cell id as the key and the index of the cell id as the value. The index is used to locate the cell id's values in the arrays that this reader returns
      '''
      if len( self.__fileindex_for_cellid ) == 0:
         self.__read_fileindex_for_cellid()
      return self.__fileindex_for_cellid

   def print_version(self):
      '''
      Prints version information from VLSV file.
      TAG is hardcoded to VERSION

      :returns True if version is found otherwise returns False
      '''
      import sys
      tag="VERSION"
      # Seek for requested data in VLSV file
      for child in self.__xml_root:
         if child.tag != tag:
            continue
         if child.tag == tag:
            # Found the requested data entry in the file
            array_size = ast.literal_eval(child.attrib["arraysize"])
            variable_offset = ast.literal_eval(child.text)

            if self.__fptr.closed:
               fptr = open(self.file_name,"rb")
            else:
               fptr = self.__fptr
         
            fptr.seek(variable_offset)
            info = fptr.read(array_size).decode("utf-8")

            print("Version Info for ",self.file_name)
            print(info)
            return True

      #if we end up here the file does not contain any version info
      print("File ",self.file_name," contains no version information")
      return False
  
   def print_config(self):
      '''
      Prints config information from VLSV file.
      TAG is hardcoded to CONFIG

      :returns True if config is found otherwise returns False
      '''
      import sys
      tag="CONFIG"
      # Seek for requested data in VLSV file
      for child in self.__xml_root:
         if child.tag != tag:
            continue
         if child.tag == tag:
            # Found the requested data entry in the file
            array_size = ast.literal_eval(child.attrib["arraysize"])
            variable_offset = ast.literal_eval(child.text)

            if self.__fptr.closed:
               fptr = open(self.file_name,"rb")
            else:
               fptr = self.__fptr
         
            fptr.seek(variable_offset)
            configuration = fptr.read(array_size).decode("utf-8")

            print("Configuration file for ",self.file_name)
            print(configuration)
            return True

      #if we end up here the file does not contain any config info
      print("File ",self.file_name," contains no config information")
      return False

   def read(self, name="", tag="", mesh="", operator="pass", cellids=-1):
      ''' Read data from the open vlsv file. 
      
      :param name: Name of the data array
      :param tag:  Tag of the data array.
      :param mesh: Mesh for the data array
      :param operator: Datareduction operator. "pass" does no operation on data.
      :param cellids:  If -1 then all data is read. If nonzero then only the vector
                       for the specified cell id or cellids is read
      :returns: numpy array with the data

      .. seealso:: :func:`read_variable` :func:`read_variable_info`
      '''

      if (len( self.__fileindex_for_cellid ) == 0):
         # Do we need to construct the cellid index?
         if isinstance(cellids, numbers.Number): # single or all cells
            if cellids >= 0: # single cell
               self.__read_fileindex_for_cellid()
         else: # list of cellids
            self.__read_fileindex_for_cellid()
               
      if tag == "" and name == "":
         print("Bad arguments at read")

      if self.__fptr.closed:
         fptr = open(self.file_name,"rb")
      else:
         fptr = self.__fptr

      # Force lowercase name for internal checks
      name = name.lower()
         
      # Get population and variable names from data array name 
      if '/' in name:
         popname = name.split('/')[0]
         varname = name.split('/')[1]
      else:
         popname = 'pop'
         varname = name

      # Seek for requested data in VLSV file
      for child in self.__xml_root:
         if tag != "":
            if child.tag != tag:
               continue
         if name != "":
            if "name" in child.attrib and child.attrib["name"].lower() != name:
               continue
         if mesh != "":
            if "mesh" in child.attrib and child.attrib["mesh"] != mesh:
               continue
         if child.tag == tag:
            # Found the requested data entry in the file
            vector_size = ast.literal_eval(child.attrib["vectorsize"])
            array_size = ast.literal_eval(child.attrib["arraysize"])
            element_size = ast.literal_eval(child.attrib["datasize"])
            datatype = child.attrib["datatype"]
            variable_offset = ast.literal_eval(child.text)

            # Define efficient method to read data in
            try: # try-except to see how many cellids were given
               lencellids=len(cellids) 
               # Read multiple specified cells
               # If we're reading a large amount of single cells, it'll be faster to just read all
               # data from the file system and sort through it. For the CSC disk system, this
               # becomes more efficient for over ca. 5000 cellids.
               arraydata = []
               if lencellids>5000: 
                  result_size = len(cellids)
                  read_size = array_size
                  read_offsets = [0]
               else: # Read multiple cell ids one-by-one
                  result_size = len(cellids)
                  read_size = 1
                  read_offsets = [self.__fileindex_for_cellid[cid]*element_size*vector_size for cid in cellids]
            except: # single cell or all cells
               if cellids < 0: # -1, read all cells
                  result_size = array_size
                  read_size = array_size
                  read_offsets = [0]
               else: # single cell id
                  result_size = 1
                  read_size = 1
                  read_offsets = [self.__fileindex_for_cellid[cellids]*element_size*vector_size]
                  
            for r_offset in read_offsets:
               use_offset = int(variable_offset + r_offset)
               fptr.seek(use_offset)
               if datatype == "float" and element_size == 4:
                  data = np.fromfile(fptr, dtype = np.float32, count=vector_size*read_size)
               if datatype == "float" and element_size == 8:
                  data = np.fromfile(fptr, dtype=np.float64, count=vector_size*read_size)
               if datatype == "int" and element_size == 4:
                  data = np.fromfile(fptr, dtype=np.int32, count=vector_size*read_size)
               if datatype == "int" and element_size == 8:
                  data = np.fromfile(fptr, dtype=np.int64, count=vector_size*read_size)
               if datatype == "uint" and element_size == 4:
                  data = np.fromfile(fptr, dtype=np.uint32, count=vector_size*read_size)
               if datatype == "uint" and element_size == 8:
                  data = np.fromfile(fptr, dtype=np.uint64, count=vector_size*read_size)
               if len(read_offsets)!=1:
                  arraydata.append(data)
            
            if len(read_offsets)==1 and result_size<read_size:
               # Many single cell id's requested
               # Pick the elements corresponding to the requested cells
               for cid in cellids:
                  append_offset = self.__fileindex_for_cellid[cid]*vector_size
                  arraydata.append(data[append_offset:append_offset+vector_size])
               data = np.squeeze(np.array(arraydata))

            if len(read_offsets)!=1:
               # Not-so-many single cell id's requested
               data = np.squeeze(np.array(arraydata))

            if self.__fptr.closed:
               fptr.close()

            if vector_size > 1:
               data=data.reshape(result_size, vector_size)
            
            # If variable vector size is 1, and requested magnitude, change it to "absolute"
            if vector_size == 1 and operator=="magnitude":
               print("Data variable with vector size 1: Changed magnitude operation to absolute")
               operator="absolute"

            if result_size == 1:
               return data_operators[operator](data[0])
            else:
               return data_operators[operator](data)

      # Check which set of datareducers to use
      if varname[0:3]=="vg_":
         reducer_reg = v5reducers
         reducer_multipop = multipopv5reducers
      else:
         reducer_reg = datareducers
         reducer_multipop = multipopdatareducers
            
      # If this is a variable that can be summed over the populations (Ex. rho, PTensorDiagonal, ...)
      if hasattr(self, 'active_populations') and len(self.active_populations) > 0 and self.check_variable(self.active_populations[0]+'/'+name):
         tmp_vars = []
         for pname in self.active_populations:
            vlsvvariables.activepopulation = pname
            tmp_vars.append( self.read( pname+'/'+name, tag, mesh, "pass", cellids ) )
         return data_operators[operator](data_operators["sum"](tmp_vars))

      # Check if the name is in datareducers
      if name in reducer_reg:
         reducer = reducer_reg[name]
         # Read the necessary variables:

         # If variable vector size is 1, and requested magnitude, change it to "absolute"
         if reducer.vector_size == 1 and operator=="magnitude":
            print("Data reducer with vector size 1: Changed magnitude operation to absolute")
            operator="absolute"

         # Return the output of the datareducer
         if reducer.useVspace:
            actualcellids = self.read(mesh="SpatialGrid", name="CellID", tag="VARIABLE", operator=operator, cellids=cellids)
            output = np.zeros(len(actualcellids))
            index = 0
            for singlecellid in actualcellids:
               velocity_cell_data = self.read_velocity_cells(singlecellid)
               # Get cells:
               vcellids = list(velocity_cell_data.keys())
               # Get coordinates:
               velocity_coordinates = self.get_velocity_cell_coordinates(vcellids)
               tmp_vars = []
               for i in np.atleast_1d(reducer.variables):
                  tmp_vars.append( self.read( i, tag, mesh, "pass", singlecellid ) )
               output[index] = reducer.operation( tmp_vars , velocity_cell_data, velocity_coordinates )
               index+=1
               print(index,"/",len(actualcellids))
            return data_operators[operator](output)
         else:
            tmp_vars = []
            for i in np.atleast_1d(reducer.variables):
               tmp_vars.append( self.read( i, tag, mesh, "pass", cellids ) )
            return data_operators[operator](reducer.operation( tmp_vars ))

      # Check if the name is in multipop datareducers
      if 'pop/'+varname in reducer_multipop:

         reducer = reducer_multipop['pop/'+varname]
         # If variable vector size is 1, and requested magnitude, change it to "absolute"
         if reducer.vector_size == 1 and operator=="magnitude":
            print("Data reducer with vector size 1: Changed magnitude operation to absolute")
            operator="absolute"

         if reducer.useVspace:
            print("Error: useVspace flag is not implemented for multipop datareducers!") 
            return

         # sum over populations
         if popname=='pop':
            # Read the necessary variables:
            tmp_vars = []
            for pname in self.active_populations:
               vlsvvariables.activepopulation = pname
               tmp_vars.append( self.read( pname+'/'+varname, tag, mesh, "pass", cellids ) )
            return data_operators[operator](data_operators["sum"](tmp_vars))
         else:
            vlsvvariables.activepopulation = popname

         # Read the necessary variables:
         tmp_vars = []
         for i in np.atleast_1d(reducer.variables):
            if '/' not in i:
               tmp_vars.append( self.read( i, tag, mesh, "pass", cellids ) )
            else:
               tvar = i.split('/')[1]
               tmp_vars.append( self.read( popname+'/'+tvar, tag, mesh, "pass", cellids ) )
         return data_operators[operator](reducer.operation( tmp_vars ))

      if name!="":
         print("Error: variable "+name+"/"+tag+"/"+mesh+"/"+operator+" not found in .vlsv file or in data reducers!") 
      if self.__fptr.closed:
         fptr.close()


   def read_metadata(self, name="", tag="", mesh=""):
      ''' Read variable metadata from the open vlsv file. 
      
      :param name: Name of the data array
      :param tag:  Tag of the data array.
      :param mesh: Mesh for the data array
      :returns: four strings:
                the unit of the variable as a regular string
                the unit of the variable as a LaTeX-formatted string
                the description of the variable as a LaTeX-formatted string
                the conversion factor to SI units as a string                  
      '''

      if tag == "" and name == "":
         print("Bad arguments at read")

      if self.__fptr.closed:
         fptr = open(self.file_name,"rb")
      else:
         fptr = self.__fptr

      # Force lowercase name for internal checks
      name = name.lower()
      
      # Seek for requested data in VLSV file
      for child in self.__xml_root:         
         if tag != "":
            if child.tag != tag:
               continue
         if name != "":
            if "name" in child.attrib and child.attrib["name"].lower() != name:
               continue
         if mesh != "":
            if "mesh" in child.attrib and child.attrib["mesh"] != mesh:
               continue
         if not "name" in child.attrib:
            continue
         # Found the requested data entry in the file
         unit = child.attrib["unit"]
         unitLaTeX = child.attrib["unitLaTeX"]
         variableLaTeX = child.attrib["variableLaTeX"]
         unitConversion = child.attrib["unitConversion"] 
         return unit, unitLaTeX, variableLaTeX, unitConversion
            
      if name!="":
         print("Error: variable "+name+"/"+tag+"/"+mesh+" not found in .vlsv file!" )
      if self.__fptr.closed:
         fptr.close()
      return -1
         

   def read_interpolated_fsgrid_variable(self, name, coordinates, operator="pass",periodic=[True,True,True]):
      ''' Read a linearly interpolated FSgrid variable value from the open vlsv file.
      Arguments:
      :param name: Name of the (FSgrid) variable
      :param coords: Coordinates from which to read data 
      :param periodic: Periodicity of the system. Default is periodic in all dimension
      :param operator: Datareduction operator. "pass" does no operation on data
      :returns: numpy array with the data

      .. seealso:: :func:`read` :func:`read_variable_info`
      '''
<<<<<<< HEAD
 
      if name[0:3] != 'fg_':
         raise ValueError("Interpolation of FsGrid called on non-FsGrid data; exiting.")
      
      if (len(periodic)!=3):
         raise ValueError("Periodic must be a list of 3 booleans.")

      #First off let's fetch the data and some meta
      fg_data=self.read_fsgrid_variable( name,operator=operator)
      fg_size=self.get_fsgrid_mesh_size()
      fg_data=np.reshape(fg_data,fg_size)
      nx,ny,nz=fg_size
      extents=self.get_fsgrid_mesh_extent()
      xmin,ymin,zmin,xmax,ymax,zmax=extents
      dx=abs((xmax-xmin)/nx)
      dy=abs((ymax-ymin)/ny)
      dz=abs((zmax-zmin)/nz)

      def getFsGridIndices(indices):
         ''' 
         Returns indices based on boundary conditions
         '''
         ind=-1*np.ones((3))
         for c,index in enumerate(indices):
            #Non periodic case
            if ((index<0 or index>fg_size[c]-1) and not periodic[c]):
               #out of bounds return NaN
               return False
             # Here we are either periodic or (not periodic and inside the domain)
            if (index >= fg_size[c] or index <0):
                ind[c] = index%fg_size[c]
            elif (index>=0 and index<=fg_size[c]-1):
                ind[c]=index
            else:
                #If we end up here then something is really wrong
                raise ValueError("FsGrid interpolation ran into a failure and could not locate all neighbors.","Indices in question= ",indices)

         return int(ind[0]),int(ind[1]),int(ind[2]) 



      def interpolateSingle(r):
         ''' 
         Simple trilinear routine for interpolating fsGrid quantities 
         at arbitrary coordinates r.
         Inputs:
             r: array of coordinates at which to perform the interpolation. 
                Example: r=[x,y,z] in meters
         Outputs:
             Numpy array with interpolated data at r. Can be scalar or vector.
         '''
         import sys
         if (len(r) !=3 ):
            raise ValueError("Interpolation cannot be performed. Exiting")

         x,y,z=r
         xl=int(np.floor((x-xmin)/dx))
         yl=int(np.floor((y-ymin)/dy))
         zl=int(np.floor((z-zmin)/dz))
    
         #Normalize distances in a unit cube 
         xd=(x-xmin)/dx - xl
         yd=(y-ymin)/dy - yl
         zd=(z-zmin)/dz - zl
       
         # Calculate Neighbors' Weights
         w=np.zeros(8)
         w[0] = (1.0-xd)*(1.0-yd)*(1.0-zd)
         w[1] = (xd)*(1.0-yd)*(1.0-zd)
         w[2] = (1.0-xd)*(yd)*(1.0-zd)
         w[3] = (xd)*(yd)*(1.0-zd)
         w[4] = (1.0-xd)*(1.0-yd)*(zd)
         w[5] = (xd)*(1.0-yd)*(zd)
         w[6] = (1.0-xd)*(yd)*(zd)
         w[7] = (xd)*(yd)*(zd)

         retval = np.zeros_like(fg_data[0,0,0])
         for k in [0,1]:
            for j in [0,1]:
               for i in [0,1]:
                  try:
                      retind=getFsGridIndices([xl+i,yl+j,zl+k])
                      if (not retind): return None #outside of a non periodic domain
                  except ValueError as error:
                      print(error,file=sys.stderr)
                      return np.NaN  #one of the neighbors cannot be located
                  retval += w[4*k+2*j+i]*fg_data[retind]

         return retval

      ret=[]
      for r in coordinates:
         ret.append(interpolateSingle(r))
      return np.asarray(ret)



   def read_interpolated_variable(self, name, coordinates, operator="pass",periodic=[True,True,True]):
=======

      # At this stage, this function has not yet been implemented -- print a warning and exit
      print('Interpolation of FSgrid variables has not yet been implemented; exiting.')
      return -1

   def read_interpolated_ionosphere_variable(self, name, coordinates, operator="pass"):
      ''' Read a linearly interpolated ionosphere variable value from the open vlsv file.
      Arguments:
      :param name: Name of the (ionosphere) variable
      :param coords: Coordinates (x,y,z) from which to read data 
      :param operator: Datareduction operator. "pass" does no operation on data
      :returns: numpy array with the data

      .. seealso:: :func:`read` :func:`read_variable_info`
      '''

      # At this stage, this function has not yet been implemented -- print a warning and exit
      print('Interpolation of ionosphere variables has not yet been implemented; exiting.')
      return -1

   def read_interpolated_variable(self, name, coordinates, operator="pass",periodic=["True", "True", "True"]):
>>>>>>> 44a1b96d
      ''' Read a linearly interpolated variable value from the open vlsv file.
      Arguments:
      :param name: Name of the variable
      :param coords: Coordinates from which to read data 
      :param periodic: Periodicity of the system. Default is periodic in all dimension
      :param operator: Datareduction operator. "pass" does no operation on data
      :returns: numpy array with the data

      .. seealso:: :func:`read` :func:`read_variable_info`
      '''

<<<<<<< HEAD
      if (len(periodic)!=3):
            raise ValueError("Periodic must be a list of 3 booleans.")

      # First test whether the requested variable is on the FSgrid, and redirect to the dedicated function if needed
=======
      # First test whether the requested variable is on the FSgrid or ionosphre, and redirect to the dedicated function if needed
>>>>>>> 44a1b96d
      if name[0:3] == 'fg_':
         return self.read_interpolated_fsgrid_variable(name, coordinates, operator, periodic)
      if name[0:3] == 'ig_':
         return self.read_interpolated_ionosphere_variable(name, coordinates, operator, periodic)


      coordinates = get_data(coordinates)
      
      if len(np.shape(coordinates)) == 1:
         # Get closest id
         closest_cell_id=self.get_cellid(coordinates)
         if closest_cell_id == 0:
            return None
         closest_cell_coordinates=self.get_cell_coordinates(closest_cell_id)

         # Now identify the lower one of the 8 neighbor cells
         offset = [0 if coordinates[0] > closest_cell_coordinates[0] else -1,\
                   0 if coordinates[1] > closest_cell_coordinates[1] else -1,\
                   0 if coordinates[2] > closest_cell_coordinates[2] else -1]
         lower_cell_id = self.get_cell_neighbor(closest_cell_id, offset, periodic)
         lower_cell_coordinates=self.get_cell_coordinates(lower_cell_id)
         offset = [1,1,1]
         upper_cell_id = self.get_cell_neighbor(lower_cell_id, offset, periodic)
         upper_cell_coordinates=self.get_cell_coordinates(upper_cell_id)
         if (lower_cell_id<1 or upper_cell_id<1):
            print("Error: requested cell id for interpolation outside simulation domain")
            return -1
         # If the interpolation is done across two different refinement levels, issue a warning
         if self.get_amr_level(upper_cell_id) != self.get_amr_level(lower_cell_id):
            print("Warning: Interpolation across different AMR levels; this might lead to suboptimal results.")

         scaled_coordinates=np.zeros(3)
         for i in range(3):
            if lower_cell_coordinates[i] != upper_cell_coordinates[i]:
               scaled_coordinates[i]=(coordinates[i] - lower_cell_coordinates[i])/(upper_cell_coordinates[i] - lower_cell_coordinates[i])
            else:
               scaled_coordinates[i] = 0.0 # Special case for periodic systems with one cell in a dimension

         test_val=self.read_variable(name,lower_cell_id,operator)
         if isinstance(test_val, Iterable):
            try:
               value_length=len(test_val)
            except Exception as e:
               # Can't determine size, maybe some division by zero?
               value_length=1
         else:
            value_length=1
         
         # Now identify 8 cells, starting from the lower one
         ngbrvalues=np.zeros((2,2,2,value_length))
         for x in [0,1]:
            for y in [0,1]:
               for z  in [0,1]:
                  ngbrvalues[x,y,z,:] = self.read_variable(name, \
                                                           self.get_cell_neighbor(lower_cell_id, [x,y,z] , periodic), \
                                                           operator)

         c2d=np.zeros((2,2,value_length))
         for y in  [0,1]:
            for z in  [0,1]:
               c2d[y,z,:]=ngbrvalues[0,y,z,:]* (1- scaled_coordinates[0]) +  ngbrvalues[1,y,z,:]*scaled_coordinates[0]

         c1d=np.zeros((2,value_length))
         for z in [0,1]:
            c1d[z,:]=c2d[0,z,:]*(1 - scaled_coordinates[1]) + c2d[1,z,:] * scaled_coordinates[1]
            
         final_value=c1d[0,:] * (1 - scaled_coordinates[2]) + c1d[1,:] * scaled_coordinates[2]
         if len(final_value)==1:
            return final_value[0]
         else:
            return final_value

      else:
         # Multiple coordinates
         
         # Read all cells as we're anyway going to need this
         whole_cellids  = self.read_variable("CellID")
         whole_variable = self.read_variable(name,operator=operator)

         # Check one value for the length
         if isinstance(whole_variable[0], Iterable):
            value_length=len(whole_variable[0])
         else:
            value_length=1
         
         # Start iteration
         if value_length == 1:
            ret_array = np.zeros(len(coordinates))
         else:
            ret_array = np.zeros((len(coordinates), value_length))
         for i,cell_coords in enumerate(coordinates):
            closest_cell_id=self.get_cellid(cell_coords)
            if closest_cell_id == 0:
               if value_length==1:
                  ret_array[i]=None
               else:
                  ret_array[i,:] = None
               continue
            closest_cell_coordinates=self.get_cell_coordinates(closest_cell_id)
            
            # Now identify the lower one of the 8 neighbor cells
            offset = [0 if cell_coords[0] > closest_cell_coordinates[0] else -1,\
                      0 if cell_coords[1] > closest_cell_coordinates[1] else -1,\
                      0 if cell_coords[2] > closest_cell_coordinates[2] else -1]
            lower_cell_id = self.get_cell_neighbor(closest_cell_id, offset, periodic)
            lower_cell_coordinates=self.get_cell_coordinates(lower_cell_id)
            offset = [1,1,1]
            upper_cell_id = self.get_cell_neighbor(lower_cell_id, offset, periodic)
            upper_cell_coordinates=self.get_cell_coordinates(upper_cell_id)
           
            if self.get_amr_level(upper_cell_id) != self.get_amr_level(lower_cell_id):
               print("Warning: Interpolation across different AMR levels; this might lead to suboptimal results.")
 
            scaled_coordinates=np.zeros(3)
            for j in range(3):
               if lower_cell_coordinates[j] != upper_cell_coordinates[j]:
                  scaled_coordinates[j]=(cell_coords[j] - lower_cell_coordinates[j])/(upper_cell_coordinates[j] - lower_cell_coordinates[j])
               else:
                  scaled_coordinates[j] = 0.0 # Special case for periodic systems with one cell in a dimension
            
            ngbrvalues=np.zeros((2,2,2,value_length))
            for x in [0,1]:
               for y in [0,1]:
                  for z  in [0,1]:
                     cellid_neighbor = int(self.get_cell_neighbor(lower_cell_id, [x,y,z] , periodic))
                     ngbrvalues[x,y,z,:] = whole_variable[np.nonzero(whole_cellids==cellid_neighbor)[0][0]]
            
            c2d=np.zeros((2,2,value_length))
            for y in  [0,1]:
               for z in  [0,1]:
                  c2d[y,z,:]=ngbrvalues[0,y,z,:]* (1- scaled_coordinates[0]) +  ngbrvalues[1,y,z,:]*scaled_coordinates[0]
            
            c1d=np.zeros((2,value_length))
            for z in [0,1]:
               c1d[z,:]=c2d[0,z,:]*(1 - scaled_coordinates[1]) + c2d[1,z,:] * scaled_coordinates[1]
            
            final_value=c1d[0,:] * (1 - scaled_coordinates[2]) + c1d[1,:] * scaled_coordinates[2]
            if len(final_value)==1:
               ret_array[i] = final_value[0]
            else:
               ret_array[i, :] = final_value
         
         # Done.
         return ret_array

   def read_fsgrid_variable(self, name, operator="pass"):
       ''' Reads fsgrid variables from the open vlsv file.
       Arguments:
       :param name: Name of the variable
       :param operator: Datareduction operator. "pass" does no operation on data
       :returns: *ordered* numpy array with the data

       ... seealso:: :func:`read_variable`
       '''

       # Get fsgrid domain size (this can differ from vlasov grid size if refined)
       bbox = self.read(tag="MESH_BBOX", mesh="fsgrid")

       # Read the raw array data
       rawData = self.read(mesh='fsgrid', name=name, tag="VARIABLE", operator=operator)

       # Determine fsgrid domain decomposition
       numWritingRanks = self.read_parameter("numWritingRanks")
       if len(rawData.shape) > 1:
         orderedData = np.zeros([bbox[0],bbox[1],bbox[2],rawData.shape[1]])
       else:
         orderedData = np.zeros([bbox[0],bbox[1],bbox[2]])

       # Helper functions ported from c++ (fsgrid.hpp)
       def computeDomainDecomposition(globalsize, ntasks):
           processDomainDecomposition = [1,1,1]
           processBox = [0,0,0]
           optimValue = 999999999999999.
           for i in range(1,min(ntasks,globalsize[0])+1):
               processBox[0] = max(1.*globalsize[0]/i,1)
               for j in range(1,min(ntasks,globalsize[1])+1):
                   if(i * j > ntasks):
                       break
                   processBox[1] = max(1.*globalsize[1]/j,1)
                   for k in range(1,min(ntasks,globalsize[2])+1):
                       if(i * j * k > ntasks):
                           continue
                       processBox[2] = max(1.*globalsize[2]/k,1)
                       value = 10 * processBox[0] * processBox[1] * processBox[2] + \
                        ((processBox[1] * processBox[2]) if i>1 else 0) + \
                        ((processBox[0] * processBox[2]) if j>1 else 0) + \
                        ((processBox[0] * processBox[1]) if k>1 else 0)
                       if i*j*k == ntasks:
                           if value < optimValue:
                              optimValue = value
                              processDomainDecomposition=[i,j,k]
           if (np.prod(processDomainDecomposition) != ntasks):
              print("Mismatch in FSgrid rank decomposition")
              return -1
           return processDomainDecomposition

       def calcLocalStart(globalCells, ntasks, my_n):
           n_per_task = globalCells//ntasks
           remainder = globalCells%ntasks
           if my_n < remainder:
               return my_n * (n_per_task+1)
           else:
               return my_n * n_per_task + remainder
       def calcLocalSize(globalCells, ntasks, my_n):
           n_per_task = globalCells//ntasks
           remainder = globalCells%ntasks
           if my_n < remainder:
               return n_per_task+1;
           else:
               return n_per_task

       currentOffset = 0;
       fsgridDecomposition = computeDomainDecomposition([bbox[0],bbox[1],bbox[2]],numWritingRanks)
       for i in range(0,numWritingRanks):
           x = (i // fsgridDecomposition[2]) // fsgridDecomposition[1]
           y = (i // fsgridDecomposition[2]) % fsgridDecomposition[1]
           z = i % fsgridDecomposition[2]
 	   
           thatTasksSize = [calcLocalSize(bbox[0], fsgridDecomposition[0], x), \
                            calcLocalSize(bbox[1], fsgridDecomposition[1], y), \
                            calcLocalSize(bbox[2], fsgridDecomposition[2], z)]
           thatTasksStart = [calcLocalStart(bbox[0], fsgridDecomposition[0], x), \
                             calcLocalStart(bbox[1], fsgridDecomposition[1], y), \
                             calcLocalStart(bbox[2], fsgridDecomposition[2], z)]
           thatTasksEnd = np.array(thatTasksStart) + np.array(thatTasksSize)

           totalSize = int(thatTasksSize[0]*thatTasksSize[1]*thatTasksSize[2])
           # Extract datacube of that task... 
           if len(rawData.shape) > 1:
               thatTasksData = rawData[currentOffset:currentOffset+totalSize,:]
               thatTasksData = thatTasksData.reshape([thatTasksSize[0],thatTasksSize[1],thatTasksSize[2],rawData.shape[1]],order='F')

               # ... and put it into place 
               orderedData[thatTasksStart[0]:thatTasksEnd[0],thatTasksStart[1]:thatTasksEnd[1],thatTasksStart[2]:thatTasksEnd[2],:] = thatTasksData
           else:
               # Special case for scalar data
               thatTasksData = rawData[currentOffset:currentOffset+totalSize]
               thatTasksData = thatTasksData.reshape([thatTasksSize[0],thatTasksSize[1],thatTasksSize[2]], order='F')

               # ... and put it into place 
               orderedData[thatTasksStart[0]:thatTasksEnd[0],thatTasksStart[1]:thatTasksEnd[1],thatTasksStart[2]:thatTasksEnd[2]] = thatTasksData

           currentOffset += totalSize

       return np.squeeze(orderedData)

   def read_ionosphere_variable(self, name, operator="pass"):
       ''' Reads fsgrid variables from the open vlsv file.
       Arguments:
       :param name: Name of the variable
       :param operator: Datareduction operator. "pass" does no operation on data
       :returns: numpy array with the data in node order

       ... seealso:: :func:`read_variable`
       '''
       # Read the raw array data
       rawData = self.read(mesh='ionosphere', name=name, tag="VARIABLE", operator=operator)

       return rawData

   def read_variable(self, name, cellids=-1,operator="pass"):
      ''' Read variables from the open vlsv file. 
      Arguments:
      :param name: Name of the variable
      :param cellids: a value of -1 reads all data
      :param operator: Datareduction operator. "pass" does no operation on data
      :returns: numpy array with the data

      .. seealso:: :func:`read` :func:`read_variable_info`
      '''
      cellids = get_data(cellids)

      # Wrapper, check if requesting an fsgrid variable
      if (self.check_variable(name) and (name.lower()[0:3]=="fg_")):
         if not cellids == -1:
            print("Warning, CellID requests not supported for FSgrid variables! Aborting.")
            return False
         return self.read_fsgrid_variable(name=name, operator=operator)

      if(self.check_variable(name) and (name.lower()[0:3]=="ig_")):
         if not cellids == -1:
            print("Warning, CellID requests not supported for ionosphere variables! Aborting.")
            return False
         return self.read_ionosphere_variable(name=name, operator=operator)

      # Passes the list of cell id's onwards - optimization for reading is done in the lower level read() method
      return self.read(mesh="SpatialGrid", name=name, tag="VARIABLE", operator=operator, cellids=cellids)

   def read_variable_info(self, name, cellids=-1, operator="pass"):
      ''' Read variables from the open vlsv file and input the data into VariableInfo

      :param name: Name of the variable
      :param cellids: a value of -1 reads all data
      :param operator: Datareduction operator. "pass" does no operation on data
      :returns: numpy array with the data

      .. seealso:: :func:`read_variable`
      '''
      from variable import VariableInfo

      # Force lowercase
      name = name.lower()

      # Get population and variable names from data array name 
      if '/' in name:
         popname = name.split('/')[0]
         varname = name.split('/')[1]
      else:
         popname = "pop"
         varname = name

      # Check which set of datareducers to use
      if varname[0:3]=="vg_":
         reducer_reg = v5reducers
         reducer_multipop = multipopv5reducers
      else:
         reducer_reg = datareducers
         reducer_multipop = multipopdatareducers

      if (self.check_variable(name) and (varname[0:3]=="vg_" or varname[0:3]=="fg_" or varname[0:3]=="ig_")):
         # For Vlasiator 5 vlsv files, metadata is included
         units, latexunits, latex, conversion = self.read_metadata(name=name)
         # Correction for early version incorrect number density (extra backslash)
         if latex[0:3]==r"$\n":
            latex = r"$n"+latex[3:]
      elif (self.check_variable(name) and (name in vlsvvariables.unitsdict)):
         units = vlsvvariables.unitsdict[name]
         latex = vlsvvariables.latexdict[name]
         latexunits = vlsvvariables.latexunitsdict[name]            
      elif name in reducer_reg:
         units = reducer_reg[name].units
         latex = reducer_reg[name].latex
         latexunits = reducer_reg[name].latexunits
      elif 'pop/'+varname in reducer_multipop:
         poplatex='i'
         if popname in vlsvvariables.speciesdict:
            poplatex = vlsvvariables.speciesdict[popname]
         units = reducer_multipop['pop/'+varname].units
         latex = (reducer_multipop['pop/'+varname].latex).replace('REPLACEPOP',poplatex)
         latexunits = reducer_multipop['pop/'+varname].latexunits
      elif varname in vlsvvariables.unitsdict:
         poplatex='i'
         if popname in vlsvvariables.speciesdict:
            poplatex = vlsvvariables.speciesdict[popname]
         units = vlsvvariables.unitsdict[varname]
         latex = vlsvvariables.latexdictmultipop[varname].replace('REPLACEPOP',poplatex)
         latexunits = vlsvvariables.latexunitsdict[varname]
      else:
         units = ""
         latex = r""+name.replace("_","\_")
         latexunits = ""

      if name.startswith('fg_'):
          data = self.read_fsgrid_variable(name=name, operator=operator)
      elif name.startswith('ig_'):
          data = self.read_ionosphere_variable(name=name, operator=operator)
      else:
          data = self.read_variable(name=name, operator=operator, cellids=cellids)

      if operator != "pass":
         if operator=="magnitude":
            latex = r"$|$"+latex+r"$|$"
         else:
            latex = latex+r"${_{"+operator+r"}}$"
         return VariableInfo(data_array=data, name=name + "_" + operator, units=units, latex=latex, latexunits=latexunits)
      else:
         return VariableInfo(data_array=data, name=name, units=units, latex=latex, latexunits=latexunits)


   def get_max_refinement_level(self):
      ''' Returns the maximum refinement level of the AMR
      '''
      if self.__max_spatial_amr_level < 0:
         # Read the file index for cellid
         cellids=self.read(mesh="SpatialGrid",name="CellID", tag="VARIABLE")
         maxcellid = np.amax([cellids])

         AMR_count = 0
         while (maxcellid > 0):
            maxcellid -= 2**(3*(AMR_count))*(self.__xcells*self.__ycells*self.__zcells)
            AMR_count += 1
            
         self.__max_spatial_amr_level = AMR_count - 1
      return self.__max_spatial_amr_level
      
   def get_amr_level(self,cellid):
      '''Returns the AMR level of a given cell defined by its cellid
      
      :param cellid:        The cell's cellid
      :returns:             The cell's refinement level in the AMR
      '''
      AMR_count = 0
      while (cellid > 0):
         cellid -= 2**(3*(AMR_count))*(self.__xcells*self.__ycells*self.__zcells)
         AMR_count += 1
      return AMR_count - 1 

   def get_unique_cellids(self, coords):
      ''' Returns a list of cellids containing all the coordinates in coords,
          with no duplicate cellids. Relative order of elements is conserved.
      :param coords:         A list of coordinates
      :returns: a list of unique cell ids
      '''
      cids = [int(self.get_cellid(coord)) for coord in coords]

      #choose unique cids, keep ordering. This requires a bit of OrderedDict magic (python 2.7+)
      cidsout = list(OrderedDict.fromkeys(cids))
      return cidsout

   def get_cellid(self, coordinates):
      ''' Returns the cell id at given coordinates

      :param coordinates:        The cell's coordinates
      :returns: the cell id

      .. note:: Returns 0 if the cellid is out of bounds!
      '''
      # If needed, read the file index for cellid
      if len(self.__fileindex_for_cellid) == 0:
         self.__read_fileindex_for_cellid()

      # Check that the coordinates are not out of bounds:
      if (self.__xmax < coordinates[0]) or (self.__xmin >= coordinates[0]):
         return 0
      if (self.__ymax < coordinates[1]) or (self.__ymin >= coordinates[1]):
         return 0
      if (self.__zmax < coordinates[2]) or (self.__zmin >= coordinates[2]):
         return 0
      # Get cell lengths:
      cell_lengths = np.array([self.__dx, self.__dy, self.__dz])

      # Get cell indices:
      cellindices = np.array([(int)((coordinates[0] - self.__xmin)/(float)(cell_lengths[0])), (int)((coordinates[1] - self.__ymin)/(float)(cell_lengths[1])), (int)((coordinates[2] - self.__zmin)/(float)(cell_lengths[2]))])
      # Get the cell id:
      cellid = cellindices[0] + cellindices[1] * self.__xcells + cellindices[2] * self.__xcells * self.__ycells + 1

      # Going through AMR levels as needed
      AMR_count = 0
      ncells_lowerlevel = 0
      refmax = self.get_max_refinement_level()

      while AMR_count < refmax + 1:
          try:
              self.__fileindex_for_cellid[cellid]
              return cellid
          except:
              ncells_lowerlevel += 2**(3*AMR_count)*(self.__xcells*self.__ycells*self.__zcells) # Increment of cellID from lower lvl             
              AMR_count += 1
              # Get cell lengths:
              cell_lengths = np.array([self.__dx, self.__dy, self.__dz]) / 2**AMR_count # Check next AMR level

              # Get cell indices:
              cellindices = np.array([(int)((coordinates[0] - self.__xmin)/(float)(cell_lengths[0])), (int)((coordinates[1] - self.__ymin)/(float)(cell_lengths[1])), (int)((coordinates[2] - self.__zmin)/(float)(cell_lengths[2]))])
              # Get the cell id:
              cellid = ncells_lowerlevel + cellindices[0] + 2**(AMR_count)*self.__xcells*cellindices[1] + 4**(AMR_count)*self.__xcells*self.__ycells*cellindices[2] + 1

          if AMR_count == refmax + 1:
              raise Exception('CellID does not exist in any AMR level')

   def get_cell_coordinates(self, cellid):
      ''' Returns a given cell's coordinates as a numpy array

      :param cellid:            The cell's ID
      :returns: a numpy array with the coordinates

      .. seealso:: :func:`get_cellid`

      .. note:: The cell ids go from 1 .. max not from 0
      '''
      # Get cell lengths:
      xcells = self.__xcells
      ycells = self.__ycells
      zcells = self.__zcells
      cellid = (int)(cellid - 1)
      # Handle AMR
      cellscount = self.__xcells*self.__ycells*self.__zcells
      reflevel=0
      subtraction = (int)(cellscount * (2**reflevel)**3)
      while (cellid >= subtraction):
         cellid -= subtraction
         reflevel += 1
         subtraction = (int)(cellscount * (2**reflevel)**3)
         xcells *= 2
         ycells *= 2
         zcells *= 2
      # Get cell indices:
      cellindices = np.zeros(3)
      cellindices[0] = (int)(cellid)%(int)(xcells)
      cellindices[1] = ((int)(cellid)//(int)(xcells))%(int)(ycells)
      cellindices[2] = (int)(cellid)//(int)(xcells*ycells)
      # cellindices[0] = (int)(cellid)%(int)(self.__xcells)
      # cellindices[1] = ((int)(cellid)//(int)(self.__xcells))%(int)(self.__ycells)
      # cellindices[2] = (int)(cellid)//(int)(self.__xcells*self.__ycells)
   
      # Get cell coordinates:
      cell_lengths = np.array([(self.__xmax - self.__xmin)/(float)(xcells), (self.__ymax - self.__ymin)/(float)(ycells), (self.__zmax - self.__zmin)/(float)(zcells)])
      cellcoordinates = np.zeros(3)
      cellcoordinates[0] = self.__xmin + (cellindices[0] + 0.5) * cell_lengths[0]
      cellcoordinates[1] = self.__ymin + (cellindices[1] + 0.5) * cell_lengths[1]
      cellcoordinates[2] = self.__zmin + (cellindices[2] + 0.5) * cell_lengths[2]
      # Return the coordinates:
      return np.array(cellcoordinates)

   def get_cell_indices(self, cellid, reflevel):
      ''' Returns a given cell's indices as a numpy array

      :param cellid:            The cell's ID
      :param reflevel:          The cell's refinement level in the AMR
      :returns: a numpy array with the coordinates

      .. seealso:: :func:`get_cellid`

      .. note:: The cell ids go from 1 .. max not from 0
      '''
      # Calculating the index of the first cell at this reflevel
      index_at_reflevel = 0
      for i in range(0,reflevel):
         index_at_reflevel += 2**(3*i) * self.__xcells * self.__ycells * self.__zcells

      # Get cell indices:
      cellid = (int)(cellid - 1 - index_at_reflevel)
      cellindices = np.zeros(3)
      cellindices[0] = (int)(cellid)%(int)(2**reflevel*self.__xcells)
      cellindices[1] = ((int)(cellid)//(int)(2**reflevel*self.__xcells))%(int)(2**reflevel*self.__ycells)
      cellindices[2] = (int)(cellid)//(int)(4**reflevel*self.__xcells*self.__ycells)

      # Return the indices:
      return np.array(cellindices)

   def get_cell_neighbor(self, cellid, offset, periodic):
      ''' Returns a given cells neighbor at offset (in indices)

      :param cellid:            The cell's ID
      :param offset:            The offset to the neighbor in indices
      :param periodic:          For each dimension, is the system periodic
      :returns: the cellid of the neighbor

      .. note:: Returns 0 if the offset is out of bounds!

      '''
      reflevel = self.get_amr_level(cellid)
      indices = self.get_cell_indices(cellid, reflevel)

      # Special case if no offset      
      if ((offset[0]==0) * (offset[1]==0) * (offset[2]==0)):
         return cellid

      # Getting the neighbour at the same refinement level
      ngbr_indices = np.zeros(3)
      sys_size = [2**reflevel*self.__xcells, 2**reflevel*self.__ycells, 2**reflevel*self.__zcells]
      for i in range(3):
         ngbr_indices[i] = indices[i] + offset[i]
         if periodic[i]:
            for j in range(abs(offset[i])):
               #loop over offset abs as offset may be larger than the system size
               if ngbr_indices[i] < 0:
                  ngbr_indices[i] = ngbr_indices[i] + sys_size[i]
               elif ngbr_indices[i] >= sys_size[i]:
                  ngbr_indices[i] = ngbr_indices[i] - sys_size[i]
   
         elif ngbr_indices[i] < 0 or  ngbr_indices[i] >= sys_size[i]:
            print("Error in Vlsvreader get_cell_neighbor: out of bounds")
            return 0

      coord_neighbour = np.array([self.__xmin,self.__ymin,self.__zmin]) + (ngbr_indices + np.array((0.5,0.5,0.5))) * np.array([self.__dx,self.__dy,self.__dz])/2**reflevel
      cellid_neighbour = self.get_cellid(coord_neighbour)
      return cellid_neighbour

   def get_WID(self):
      # default WID=4
      widval=4
      if self.check_parameter("velocity_block_width"):
         widval = self.read_parameter("velocity_block_width")
      return widval

   def get_velocity_cell_ids(self, vcellcoord, pop="proton"):
      ''' Returns velocity cell ids of given coordinate

      Arguments:
      :param vcellcoords: One 3d coordinate
      :returns: Velocity cell id

      .. seealso:: :func:`get_velocity_cell_coordinates`
      '''
      WID=self.get_WID()
      WID2=WID*WID
      WID3=WID2*WID
      vmin = np.array([self.__meshes[pop].__vxmin, self.__meshes[pop].__vymin, self.__meshes[pop].__vzmin])
      dv = np.array([self.__meshes[pop].__dvx, self.__meshes[pop].__dvy, self.__meshes[pop].__dvz])
      block_index = np.floor((vcellcoord - vmin) / (WID * dv))
      cell_index = np.floor(np.remainder(vcellcoord - vmin, WID * dv) / dv)
      vcellid = int(block_index[0])
      vcellid += int(block_index[1] * self.__meshes[pop].__vxblocks)
      vcellid += int(block_index[2] * self.__meshes[pop].__vxblocks * self.__meshes[pop].__vyblocks)
      vcellid *= WID3
      vcellid += int(cell_index[0])
      vcellid += int(cell_index[1] * WID)
      vcellid += int(cell_index[2] * WID2)
      return vcellid

   def get_velocity_cell_coordinates(self, vcellids, pop="proton"):
      ''' Returns a given velocity cell's coordinates as a numpy array

      Arguments:
      :param vcellids:       The velocity cell's ID
      :returns: a numpy array with the coordinates

      .. seealso:: :func:`get_cell_coordinates` :func:`get_velocity_block_coordinates`
      '''
      vcellids = np.atleast_1d(vcellids)
      WID=self.get_WID()
      WID2=WID*WID
      WID3=WID2*WID
      # Get block ids:
      blocks = vcellids.astype(int) // WID3
      # Get block coordinates:
      blockIndicesX = np.remainder(blocks.astype(int), (int)(self.__meshes[pop].__vxblocks))
      blockIndicesY = np.remainder(blocks.astype(int)//(int)(self.__meshes[pop].__vxblocks), (int)(self.__meshes[pop].__vyblocks))
      blockIndicesZ = blocks.astype(int)//(int)(self.__meshes[pop].__vxblocks*self.__meshes[pop].__vyblocks)
      blockCoordinatesX = blockIndicesX.astype(float) * self.__meshes[pop].__dvx * WID + self.__meshes[pop].__vxmin
      blockCoordinatesY = blockIndicesY.astype(float) * self.__meshes[pop].__dvy * WID + self.__meshes[pop].__vymin
      blockCoordinatesZ = blockIndicesZ.astype(float) * self.__meshes[pop].__dvz * WID + self.__meshes[pop].__vzmin
      # Get cell indices:
      cellids = np.remainder(vcellids.astype(int), (int)(WID3))
      cellIndicesX = np.remainder(cellids.astype(int), (int)(WID))
      cellIndicesY = np.remainder((cellids.astype(int)//(int)(WID)).astype(int), (int)(WID))
      cellIndicesZ = cellids.astype(int)//(int)(WID2)
      # Get cell coordinates:
      cellCoordinates = np.array([blockCoordinatesX.astype(float) + (cellIndicesX.astype(float) + 0.5) * self.__meshes[pop].__dvx,
                                  blockCoordinatesY.astype(float) + (cellIndicesY.astype(float) + 0.5) * self.__meshes[pop].__dvy,
                                  blockCoordinatesZ.astype(float) + (cellIndicesZ.astype(float) + 0.5) * self.__meshes[pop].__dvz])

      return cellCoordinates.transpose()

   def get_velocity_block_coordinates( self, blocks, pop="proton"):
      ''' Returns the block coordinates of the given blocks in a numpy array

          :param blocks:         list of block ids
          :returns: a numpy array containing the block coordinates e.g. np.array([np.array([2,1,3]), np.array([5,6,6]), ..])

          .. seealso:: :func:`get_velocity_cell_coordinates`
      '''
      WID=self.get_WID()
      blockIndicesX = np.remainder(blocks.astype(int), (int)(self.__meshes[pop].__vxblocks))
      blockIndicesY = np.remainder(blocks.astype(int)//(int)(self.__meshes[pop].__vxblocks), (int)(self.__meshes[pop].__vyblocks))
      blockIndicesZ = blocks.astype(int)//(int)(self.__meshes[pop].__vxblocks*self.__meshes[pop].__vyblocks)
      blockCoordinatesX = blockIndicesX.astype(float) * self.__meshes[pop].__dvx * WID + self.__meshes[pop].__vxmin
      blockCoordinatesY = blockIndicesY.astype(float) * self.__meshes[pop].__dvy * WID + self.__meshes[pop].__vymin
      blockCoordinatesZ = blockIndicesZ.astype(float) * self.__meshes[pop].__dvz * WID + self.__meshes[pop].__vzmin
      # Return the coordinates:
      return np.array([blockCoordinatesX.astype(float),
                       blockCoordinatesY.astype(float),
                       blockCoordinatesZ.astype(float)]).transpose()

   def get_velocity_blocks( self, blockcoordinates, pop="proton" ):
      ''' Returns the block ids of the given block coordinates in a numpy array form

          :param blockcoordinates:         list of block coordinates e.g. np.array([np.array([2,1,3]), np.array([5,6,6]), ..])
          :returns: a numpy array containing the block ids e.g. np.array([4,2,56,44,2, ..])

          .. seealso:: :func:`get_velocity_block_coordinates`
      '''
      WID=self.get_WID()
      mins = np.array([self.__meshes[pop].__vxmin, self.__meshes[pop].__vymin, self.__meshes[pop].__vzmin]).astype(float)
      dvs = np.array([WID*self.__meshes[pop].__dvx, WID*self.__meshes[pop].__dvy, WID*self.__meshes[pop].__dvz]).astype(float)
      multiplier = np.array([1, self.__meshes[pop].__vxblocks, self.__meshes[pop].__vxblocks * self.__meshes[pop].__vyblocks]).astype(float)
      velocity_block_ids = np.sum(np.floor(((blockCoordinates.astype(float) - mins) / dvs)) * multiplier, axis=-1)
      return velocity_block_ids

   def construct_velocity_cells( self, blocks ):
      ''' Returns velocity cells in given blocks

          :param blocks:         list of block ids
          :returns: a numpy array containing the velocity cell ids e.g. np.array([4,2,56,44,522, ..])
      '''
      WID=self.get_WID()
      WID3=WID*WID*WID
      return np.ravel(np.outer(np.array(blocks), np.ones(WID3)) + np.arange(WID3))

   def construct_velocity_cell_coordinates( self, blocks ):
      ''' Returns velocity cell coordinates in given blocks

          :param blocks:         list of block ids
          :returns: a numpy array containing the velocity cell ids e.g. np.array([4,2,56,44,522, ..])
      '''
      # Construct velocity cell coordinates from velocity cells and return them
      return self.get_velocity_cell_coordinates( self.construct_velocity_cells(blocks) )


   def construct_velocity_cell_nodes( self, blocks, pop="proton" ):
      ''' Returns velocity cell nodes in given blocks

          :param blocks:         list of block ids
          :returns: a numpy array containing velocity cell nodes and the keys for velocity cells

          .. note:: This is used for constructing velocity space inside the mayavi module

          .. seealso:: :mod:`grid`
      '''
      blocks = np.array(blocks)
      WID=self.get_WID()
      WID2=WID*WID
      WID3=WID2*WID
      # Get block coordinates:
      blockIndicesX = np.remainder(blocks.astype(int), (int)(self.__meshes[pop].__vxblocks)).astype(np.uint16)
      blockIndicesY = np.remainder(blocks.astype(int)//(int)(self.__meshes[pop].__vxblocks), (int)(self.__meshes[pop].__vyblocks)).astype(np.uint16)
      blockIndicesZ = (blocks.astype(np.uint64)//(int)(self.__meshes[pop].__vxblocks*self.__meshes[pop].__vyblocks)).astype(np.uint16)

      cellsPerDirection = WID
      cellsPerBlock = WID3

      # Get velocity cell min coordinates (per velocity block)
      vcellids = np.arange(cellsPerBlock).astype(np.uint32)
      cellIndicesX = np.remainder(vcellids.astype(int), (int)(cellsPerDirection)).astype(np.uint16)
      cellIndicesY = np.remainder((vcellids.astype(int)//(int)(cellsPerDirection)).astype(int), (int)(cellsPerDirection)).astype(np.uint16)
      cellIndicesZ = (vcellids.astype(int)//(int)(cellsPerDirection*cellsPerDirection)).astype(np.uint16)

      # Construct velocity cell node indices for every velocity cell per velocity block

      nodesPerCell = 8

      # NOTE: The ordering of the numpy array won't make sense to anyone who hasn't read VTK documentation. For further info check VTK_VOXEL. The numpy array is constructed according to VTK voxel's nodes
      cellNodeIndicesX = np.ravel(np.outer(cellIndicesX, np.ones(nodesPerCell)) + np.array([0, 1, 0, 1, 0, 1, 0, 1])).astype(np.uint16)
      cellNodeIndicesY = np.ravel(np.outer(cellIndicesY, np.ones(nodesPerCell)) + np.array([0, 0, 1, 1, 0, 0, 1, 1])).astype(np.uint16)
      cellNodeIndicesZ = np.ravel(np.outer(cellIndicesZ, np.ones(nodesPerCell)) + np.array([0, 0, 0, 0, 1, 1, 1, 1])).astype(np.uint16)

      nodeIndices_local = []
      nodesPerDirection = 5

      for i in range(nodesPerDirection):
         for j in range(nodesPerDirection):
            for k in range(nodesPerDirection):
               nodeIndices_local.append(np.array([i,j,k]))
      nodeIndices_local = np.array(nodeIndices_local).astype(np.uint16)

      nodesPerBlock = (int)(nodesPerDirection * nodesPerDirection * nodesPerDirection)


      def calculate_node_indices( self, blockIndicesX, blockIndicesY, blockIndicesZ, nodeIndices_local, nodesPerBlock, cellsPerDirection ):
         nodeIndicesX = np.ravel(np.outer(blockIndicesX, np.ones(nodesPerBlock).astype(np.uint16)) * cellsPerDirection + nodeIndices_local[:,0])
         nodeIndicesY = np.ravel(np.outer(blockIndicesY, np.ones(nodesPerBlock).astype(np.uint16)) * cellsPerDirection + nodeIndices_local[:,1])
         nodeIndicesZ = np.ravel(np.outer(blockIndicesZ, np.ones(nodesPerBlock).astype(np.uint16)) * cellsPerDirection + nodeIndices_local[:,2])
   
         nodeIndices = np.transpose(np.array([nodeIndicesX, nodeIndicesY, nodeIndicesZ], copy=False))

         # Transform indices into unique keys
         nodeKeys = np.sum(nodeIndices * np.array([1, cellsPerDirection*self.__meshes[pop].__vxblocks+1, (cellsPerDirection*self.__meshes[pop].__vxblocks+1)*(cellsPerDirection*self.__meshes[pop].__vyblocks+1)]), axis=1)
         # Sort the keys and delete duplicates
         return np.unique(nodeKeys)
      #nodeIndices = calculate_node_indices( blockIndicesX, blockIndicesY, blockIndicesZ, nodeIndices_local, nodesPerBlock, cellsPerDirection )

      # Put the node indices into keys:
      nodeKeys = np.array([], dtype=np.uint64)
      N = 10
      for i in range(N):
         fromIndex = i*(len(blockIndicesX)//N)
         if i != N-1:
            toIndex = (i+1)*(len(blockIndicesX)//N)
         else:
            toIndex = len(blockIndicesX)
         nodeKeys = np.append(nodeKeys, calculate_node_indices( self, blockIndicesX[fromIndex:toIndex], blockIndicesY[fromIndex:toIndex], blockIndicesZ[fromIndex:toIndex], nodeIndices_local, nodesPerBlock, cellsPerDirection ) )


      # Delete duplicate nodes and sort the list:
      nodeKeys = np.unique(nodeKeys) #We now have all of the nodes in a list!




      def calc_global_cell_keys( self, blockIndicesX, blockIndicesY, blockIndicesZ, cellNodeIndicesX, cellNodeIndicesY, cellNodeIndicesZ, cellsPerBlock, nodesPerCell, cellsPerDirection, nodeKeys ):
         # reate node  indices for the cells
         globalCellIndicesX = np.ravel(np.outer(blockIndicesX, np.ones(cellsPerBlock * nodesPerCell).astype(np.uint16)) * cellsPerDirection + cellNodeIndicesX)
         globalCellIndicesY = np.ravel(np.outer(blockIndicesY, np.ones(cellsPerBlock * nodesPerCell).astype(np.uint16)) * cellsPerDirection + cellNodeIndicesY)
         globalCellIndicesZ = np.ravel(np.outer(blockIndicesZ, np.ones(cellsPerBlock * nodesPerCell).astype(np.uint16)) * cellsPerDirection + cellNodeIndicesZ)
   
         globalCellIndices = np.array([globalCellIndicesX, globalCellIndicesY, globalCellIndicesZ], copy=False)
         globalCellIndices = np.transpose(globalCellIndices)
         # Transform cell indices into unique keys
         globalCellIndices = np.sum(globalCellIndices * np.array([1, cellsPerDirection*self.__meshes[pop].__vxblocks+1, (cellsPerDirection*self.__meshes[pop].__vxblocks+1)*(cellsPerDirection*self.__meshes[pop].__vyblocks+1)]), axis=1)
         # Return cell nodes' indexes in the nodeKeys list
         return np.searchsorted(nodeKeys, globalCellIndices)


      # Create cellKeys
      cellKeys = np.zeros(len(blockIndicesX)*cellsPerBlock*nodesPerCell, dtype=np.uint32)
      N = 10
      # Append keys in cuts to save memory
      for i in range(N):
         fromIndex = i*(len(blockIndicesX)//N)
         if i != N-1:
            toIndex = (i+1)*(len(blockIndicesX)//N)
         else:
            toIndex = len(blockIndicesX)
         # Append cell keys
         cellKeys[fromIndex*cellsPerBlock*nodesPerCell:toIndex*cellsPerBlock*nodesPerCell] = calc_global_cell_keys( self, blockIndicesX[fromIndex:toIndex], blockIndicesY[fromIndex:toIndex], blockIndicesZ[fromIndex:toIndex], cellNodeIndicesX, cellNodeIndicesY, cellNodeIndicesZ, cellsPerBlock, nodesPerCell, cellsPerDirection, nodeKeys )

      cellKeys = np.reshape(cellKeys, (len(blocks)*64,8))

      # We now have all the cell keys and avgs values! (avgs is in the same order as cell keys)
      # Now transform node indices back into real indices
      nodeCoordinatesX = np.remainder(nodeKeys, (int)(cellsPerDirection*self.__meshes[pop].__vxblocks+1)).astype(np.float32) * self.__meshes[pop].__dvx + self.__meshes[pop].__vxmin
      nodeCoordinatesY = np.remainder(nodeKeys//(int)(cellsPerDirection*self.__meshes[pop].__vxblocks+1), cellsPerDirection*self.__meshes[pop].__vyblocks+1).astype(np.float32) * self.__meshes[pop].__dvy + self.__meshes[pop].__vymin
      nodeCoordinatesZ = ( nodeKeys // (int)((cellsPerDirection*self.__meshes[pop].__vxblocks+1) * (cellsPerDirection*self.__meshes[pop].__vyblocks+1)) ).astype(np.float32) * self.__meshes[pop].__dvz + self.__meshes[pop].__vzmin
      
      # Nodekeyss is no longer needed
      del nodeKeys

      nodes = np.array([nodeCoordinatesX, nodeCoordinatesY, nodeCoordinatesZ], copy=False)
      # Take a transpose
      nodes = np.transpose(nodes)

      return [nodes, cellKeys]





   def read_parameter(self, name):
      ''' Read a parameter from the vlsv file

      :param name:   Name of the parameter
      :returns: The parameter value

      .. seealso:: :func:`read_variable` :func:`read_variable_info`
      '''
      
      # Special handling for time
      if name=="time":
         if self.check_parameter(name="t"):
            return self.read(name="t", tag="PARAMETER")
      if name=="t":
         if self.check_parameter(name="time"):
            return self.read(name="time", tag="PARAMETER")

      return self.read(name=name, tag="PARAMETER")


   def read_velocity_cells(self, cellid, pop="proton"):
      ''' Read velocity cells from a spatial cell
      
      :param cellid: Cell ID of the cell whose velocity cells the function will read
      :returns: Map of velocity cell ids (unique for every velocity cell) and corresponding value

      #Example:

      example_cellid = 1111

      velocity_cell_map = vlsvReader.read_velocity_cells(example_cellid)
      velocity_cell_ids = velocity_cell_map.keys()
      velocity_cell_values = velocity_cell_map.values()

      random_index = 4 # Just some index
      random_velocity_cell_id = velocity_cell_ids[random_index]

      print "Velocity cell value at velocity cell id " + str(random_velocity_cell_id) + ": " + str(velocity_cell_map[random_velocity_cell_id])

      # Getting the corresponding coordinates might be more useful than having the velocity cell id so:
      velocity_cell_coordinates = vlsvReader.get_velocity_cell_coordinates(velocity_cell_ids) # Get velocity cell coordinates corresponding to each velocity cell id

      random_velocity_cell_coordinates = velocity_cell_ids[random_index]
      print "Velocity cell value at velocity cell id " + str(random_velocity_cell_id) + "and coordinates " + str(random_velocity_cell_coordinates) + ": " + str(velocity_cell_map[random_velocity_cell_id])

      .. seealso:: :func:`read_blocks`
      '''
      
      if self.use_dict_for_blocks: # old deprecated version, uses dict for blocks data
         if not pop in self.__fileindex_for_cellid_blocks:
            self.__set_cell_offset_and_blocks(pop) 
         # Check that cells has vspace
         if not cellid in self.__fileindex_for_cellid_blocks[pop]:
            print("Cell does not have velocity distribution")
            return []
         # Navigate to the correct position:
         offset = self.__fileindex_for_cellid_blocks[pop][cellid][0]
         num_of_blocks = self.__fileindex_for_cellid_blocks[pop][cellid][1]

      else:  # Uses arrays (much faster to initialize)
         if not pop in self.__cells_with_blocks:
            self.__set_cell_offset_and_blocks_nodict(pop) 
         # Check that cells has vspace
         try:
            cells_with_blocks_index = self.__order_for_cellid_blocks[pop][cellid]
         except:
            print("Cell does not have velocity distribution")
            return []
         # Navigate to the correct position:
         offset = self.__blocks_per_cell_offsets[pop][cells_with_blocks_index]
         num_of_blocks = self.__blocks_per_cell[pop][cells_with_blocks_index]


      if self.__fptr.closed:
         fptr = open(self.file_name,"rb")
      else:
         fptr = self.__fptr

      # Read in avgs and velocity cell ids:
      for child in self.__xml_root:
         # Read in avgs
         if "name" in child.attrib and (child.attrib["name"] == pop) and (child.tag == "BLOCKVARIABLE"):
            vector_size = ast.literal_eval(child.attrib["vectorsize"])
            #array_size = ast.literal_eval(child.attrib["arraysize"])
            element_size = ast.literal_eval(child.attrib["datasize"])
            datatype = child.attrib["datatype"]

            # Navigate to the correct position
            offset_avgs = int(offset * vector_size * element_size + ast.literal_eval(child.text))

            fptr.seek(offset_avgs)
            if datatype == "float" and element_size == 4:
               data_avgs = np.fromfile(fptr, dtype = np.float32, count = vector_size*num_of_blocks)
            if datatype == "float" and element_size == 8:
               data_avgs = np.fromfile(fptr, dtype = np.float64, count = vector_size*num_of_blocks)
            data_avgs = data_avgs.reshape(num_of_blocks, vector_size)
         # Read in block coordinates:
         if ("name" in child.attrib) and (child.attrib["name"] == pop) and (child.tag == "BLOCKIDS"):
            vector_size = ast.literal_eval(child.attrib["vectorsize"])
            #array_size = ast.literal_eval(child.attrib["arraysize"])
            element_size = ast.literal_eval(child.attrib["datasize"])
            datatype = child.attrib["datatype"]

            offset_block_ids = int(offset * vector_size * element_size + ast.literal_eval(child.text))

            fptr.seek(offset_block_ids)
            if datatype == "uint" and element_size == 4:
               data_block_ids = np.fromfile(fptr, dtype = np.uint32, count = vector_size*num_of_blocks)
            elif datatype == "uint" and element_size == 8:
               data_block_ids = np.fromfile(fptr, dtype = np.uint64, count = vector_size*num_of_blocks)
            else:
               print("Error! Bad data type in blocks!")
               return

         if (pop=="avgs") and (child.tag == "BLOCKIDS"): # Old avgs files did not have the name set for BLOCKIDS
            vector_size = ast.literal_eval(child.attrib["vectorsize"])
            #array_size = ast.literal_eval(child.attrib["arraysize"])
            element_size = ast.literal_eval(child.attrib["datasize"])
            datatype = child.attrib["datatype"]

            offset_block_ids = int(offset * vector_size * element_size + ast.literal_eval(child.text))

            fptr.seek(offset_block_ids)
            if datatype == "uint" and element_size == 4:
               data_block_ids = np.fromfile(fptr, dtype = np.uint32, count = vector_size*num_of_blocks)
            elif datatype == "uint" and element_size == 8:
               data_block_ids = np.fromfile(fptr, dtype = np.uint64, count = vector_size*num_of_blocks)
            else:
               print("Error! Bad data type in blocks!")
               return

            data_block_ids = data_block_ids.reshape(num_of_blocks, vector_size)

      if self.__fptr.closed:
         fptr.close()

      # Check to make sure the sizes match (just some extra debugging)
      if len(data_avgs) != len(data_block_ids):
         print("BAD DATA SIZES")
      # Make a dictionary (hash map) out of velocity cell ids and avgs:
      velocity_cells = {}
      array_size = len(data_avgs)

      # Construct velocity cells:
      WID=self.get_WID()
      WID2=WID*WID
      WID3=WID2*WID
      velocity_cell_ids = []
      for kv in range(WID):
         for jv in range(WID):
            for iv in range(WID):
               velocity_cell_ids.append(kv*WID2 + jv*WID + iv)

      for i in range(array_size):
         velocity_block_id = data_block_ids[i]
         avgIndex = 0
         avgs = data_avgs[i]

         for j in velocity_cell_ids + WID3*velocity_block_id:
            velocity_cells[(int)(j)] = avgs[avgIndex]
            avgIndex = avgIndex + 1
      return velocity_cells

   def get_spatial_mesh_size(self):
      ''' Read spatial mesh size
      
      :returns: Size of mesh in number of blocks, array with three elements
      '''
      return np.array([self.__xcells, self.__ycells, self.__zcells])

   def get_spatial_block_size(self):
      ''' Read spatial mesh block size
      
      :returns: Size of block in number of cells, array with three elements
      '''
      return np.array([self.__xblock_size, self.__yblock_size, self.__zblock_size])

   def get_spatial_mesh_extent(self):
      ''' Read spatial mesh extent
      
      :returns: Maximum and minimum coordinates of the mesh, [xmin, ymin, zmin, xmax, ymax, zmax]
      '''
      return np.array([self.__xmin, self.__ymin, self.__zmin, self.__xmax, self.__ymax, self.__zmax])

   def get_fsgrid_mesh_size(self):
      ''' Read fsgrid mesh size
      
      :returns: Size of mesh in number of cells, array with three elements
      '''
      # Get fsgrid domain size (this can differ from vlasov grid size if refined)
      bbox = self.read(tag="MESH_BBOX", mesh="fsgrid")
      return np.array(bbox[0:3])

   def get_fsgrid_mesh_extent(self):
      ''' Read fsgrid mesh extent
      
      :returns: Maximum and minimum coordinates of the mesh, [xmin, ymin, zmin, xmax, ymax, zmax]
      '''
      return np.array([self.__xmin, self.__ymin, self.__zmin, self.__xmax, self.__ymax, self.__zmax])

   def get_velocity_mesh_size(self, pop="proton"):
      ''' Read velocity mesh size
      
      :returns: Size of mesh in number of blocks, array with three elements
      '''
      return np.array([self.__meshes[pop].__vxblocks, self.__meshes[pop].__vyblocks, self.__meshes[pop].__vzblocks])

   def get_velocity_block_size(self, pop="proton"):
      ''' Read velocity mesh block size
      
      :returns: Size of block in number of cells, array with three elements
      '''
      return np.array([self.__meshes[pop].__vxblock_size, self.__meshes[pop].__vyblock_size, self.__meshes[pop].__vzblock_size])

   def get_velocity_mesh_extent(self, pop="proton"):
      ''' Read velocity mesh extent
      
      :returns: Maximum and minimum coordinates of the mesh, [vxmin, vymin, vzmin, vxmax, vymax, vzmax]
      '''
      return np.array([self.__meshes[pop].__vxmin, self.__meshes[pop].__vymin, self.__meshes[pop].__vzmin, self.__meshes[pop].__vxmax, self.__meshes[pop].__vymax, self.__meshes[pop].__vzmax])

   def get_velocity_mesh_dv(self, pop="proton"):
      ''' Read velocity mesh extent
      
      :returns: Velocity mesh grid size, array with three elements [dvx, dvy, dvz]
      '''
      return np.array([self.__meshes[pop].__dvx, self.__meshes[pop].__dvy, self.__meshes[pop].__dvz])

   def get_ionosphere_mesh_size(self):
      ''' Read size of the ionosphere mesh, if there is one.

      :returns: Size of the mesh in number of nodes and elements, array with two elements
      '''
      try:
         domainsizes = self.read(tag="MESH_DOMAIN_SIZES", mesh="ionosphere")
         return [domainsizes[0], domainsizes[2]]
      except:
         print("Error: Failed to read ionosphere mesh size. Are you reading from a file without ionosphere?")
         return [0,0]

   def get_ionosphere_node_coords(self):
      ''' Read ionosphere node coordinates (in cartesian GSM coordinate system).

      :returns: [x,y,z] array of ionosphere node coordinates (in meters)
      '''
      try:
         coords = np.array(self.read(tag="MESH_NODE_CRDS", mesh="ionosphere")).reshape([-1,3])
         return coords
      except:
         print("Error: Failed to read ionosphere mesh coordinates. Are you reading from a file without ionosphere?")
         return []

   def get_ionosphere_latlon_coords(self):
      ''' Read ionosphere nore coordinates (in magnetic longitude / latitude)

      :returns: [lat,lon] array of ionosphere node coordinates
      '''
      coords = self.get_ionosphere_node_coords()
      latlon = np.zeros([coords.shape[0], 2])
      latlon[:,0] = np.arccos(coords[:,2]/6471e3)   # Note, ionosphere height is R_E + 100km
      latlon[:,1] = np.arctan2(coords[:,1],coords[:,0])
      return latlon

   def get_ionosphere_element_corners(self):
      ''' Read ionosphere mesh element corners

      :returns: [c1,c2,c3] array of ionosphere mesh node indices (starting from 0)
      '''
      try:
         meshdata = np.array(self.read(tag="MESH", name="ionosphere")).reshape([-1,5])
         # Elements in meshdata are:
         # - vlsv::celltype::TRIANGLE ("this is a triangle")
         # - 3                        ("it has three corners")
         # - Corner index 1
         # - Corner index 2
         # - Corner index 3
         return meshdata[:,2:5]
      except:
         print("Error: Failed to read ionosphere mesh elements. Are you reading from a file without ionosphere?")
         return []

   def read_blocks(self, cellid, pop="proton"):
      ''' Read raw block data from the open file and return the data along with block ids
      
      :param cellid: Cell ID of the cell whose velocity blocks are read
      :returns: A numpy array with block ids and data eg [array([2, 5, 6, 234, 21]), array([1.0e-8, 2.1e-8, 2.1e-8, 0, 4.0e-8])]

      .. seealso:: :func:`read_velocity_cells`
      '''
      # Uses new format
      return self.__read_blocks(cellid,pop)

      return []

   def get_precipitation_centre_energy(self, pop="proton"):
      ''' Read precipitation energy bins

      :returns: Array of centre energies
      '''
      return self.__meshes[pop].__precipitation_centre_energy

   def optimize_open_file(self):
      '''Opens the vlsv file for reading
         Files are opened and closed automatically upon reading and in the case of reading multiple times it will help to keep the file open with this command

         .. code-block: python

            #Example usage:
            variables = []
            vlsvReader.optimize_open_file()
            for i in range(1000):
               variables.append(vlsvReader.read_variable("rho", cellids=i))
            vlsvReader.optimize_close_file()

         .. note:: This should only be used for optimization purposes.
      '''
      self.__fptr = open(self.file_name,"rb")


   def optimize_close_file(self):
      '''Closes the vlsv file
         Files are opened and closed automatically upon reading and in the case of reading multiple times it will help to keep the file open with this command

         .. code-block: python

            # Example usage:
            variables = []
            vlsvReader.optimize_open_file()
            for i in range(1000):
               variables.append(vlsvReader.read_variable("rho", cellids=i))
            vlsvReader.optimize_close_file()

         .. note:: This should only be used for optimization purposes.
      '''
      if self.__fptr.closed:
         return
      else:
         self.__fptr.close()
         return

   def optimize_clear_fileindex_for_cellid_blocks(self):
      ''' Clears a private variable containing number of blocks and offsets for particular cell ids

         .. code-block: python

             # Example usage:
             vlsvReaders = []
             # Open a list of vlsv files
             for i in range(1000):
                vlsvReaders.append( VlsvReader("test" + str(i) + ".vlsv") )
             # Go through vlsv readers and print info:
             for vlsvReader in vlsvReaders:
                # Print something from the file on the screen
                print vlsvReader.read_blocks( cellid= 5021 ) # Stores info into a private variable
                # Upon reading from vlsvReader a private variable that contains info on cells that have blocks has been saved -- now clear it to save memory
                vlsvReader.optimize_clear_fileindex_for_cellid_blocks()

         .. note:: This should only be used for optimization purposes.
      '''
      self.__fileindex_for_cellid_blocks = {}
      self.__cells_with_blocks = {}
      self.__blocks_per_cell = {}
      self.__blocks_per_cell_offsets = {}
      self.__order_for_cellid_blocks = {}

   def optimize_clear_fileindex_for_cellid(self):
      ''' Clears a private variable containing cell ids and their locations

         .. code-block: python

             # Example usage:
             vlsvReaders = []
             # Open a list of vlsv files
             for i in range(1000):
                vlsvReaders.append( VlsvReader("test" + str(i) + ".vlsv") )
             # Go through vlsv readers and print info:
             for vlsvReader in vlsvReaders:
                # Print something from the file on the screen
                print vlsvReader.read_variable("B", cellids=2) # Stores info into a private variable
                # Upon reading from vlsvReader a private variable that contains info on cells that have blocks has been saved -- now clear it to save memory
                vlsvReader.optimize_clear_fileindex_for_cellid()

         .. note:: This should only be used for optimization purposes.
      '''
      self.__fileindex_for_cellid = {}

<|MERGE_RESOLUTION|>--- conflicted
+++ resolved
@@ -900,8 +900,7 @@
 
       .. seealso:: :func:`read` :func:`read_variable_info`
       '''
-<<<<<<< HEAD
- 
+
       if name[0:3] != 'fg_':
          raise ValueError("Interpolation of FsGrid called on non-FsGrid data; exiting.")
       
@@ -996,15 +995,6 @@
          ret.append(interpolateSingle(r))
       return np.asarray(ret)
 
-
-
-   def read_interpolated_variable(self, name, coordinates, operator="pass",periodic=[True,True,True]):
-=======
-
-      # At this stage, this function has not yet been implemented -- print a warning and exit
-      print('Interpolation of FSgrid variables has not yet been implemented; exiting.')
-      return -1
-
    def read_interpolated_ionosphere_variable(self, name, coordinates, operator="pass"):
       ''' Read a linearly interpolated ionosphere variable value from the open vlsv file.
       Arguments:
@@ -1020,8 +1010,7 @@
       print('Interpolation of ionosphere variables has not yet been implemented; exiting.')
       return -1
 
-   def read_interpolated_variable(self, name, coordinates, operator="pass",periodic=["True", "True", "True"]):
->>>>>>> 44a1b96d
+   def read_interpolated_variable(self, name, coordinates, operator="pass",periodic=[True, True, True]):
       ''' Read a linearly interpolated variable value from the open vlsv file.
       Arguments:
       :param name: Name of the variable
@@ -1033,14 +1022,10 @@
       .. seealso:: :func:`read` :func:`read_variable_info`
       '''
 
-<<<<<<< HEAD
       if (len(periodic)!=3):
             raise ValueError("Periodic must be a list of 3 booleans.")
 
-      # First test whether the requested variable is on the FSgrid, and redirect to the dedicated function if needed
-=======
       # First test whether the requested variable is on the FSgrid or ionosphre, and redirect to the dedicated function if needed
->>>>>>> 44a1b96d
       if name[0:3] == 'fg_':
          return self.read_interpolated_fsgrid_variable(name, coordinates, operator, periodic)
       if name[0:3] == 'ig_':
