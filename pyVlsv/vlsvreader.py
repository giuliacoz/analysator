--- conflicted
+++ resolved
@@ -199,13 +199,8 @@
       # Read in avgs and velocity cell ids:
       for child in self.__xml_root:
          # Read in avgs
-<<<<<<< HEAD
-         if ("name" in child.attrib) and (child.attrib["name"] == "avgs") and (child.tag == "BLOCKVARIABLE"):
+         if ("name" in child.attrib) and (child.attrib["name"] == "avgs" or child.attrib["name"] == "proton") and (child.tag == "BLOCKVARIABLE"):
             vector_size = ast.literal_eval(child.attrib["vectorsize"])
-=======
-         if ("name" in child.attrib) and (child.attrib["name"] == "avgs"):
-            vector_size = ast.literal_eval(child.attrib["vectorsize"]) 
->>>>>>> 64ecf811
             #array_size = ast.literal_eval(child.attrib["arraysize"])
             element_size = ast.literal_eval(child.attrib["datasize"])
             datatype = child.attrib["datatype"]
