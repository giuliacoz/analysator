--- conflicted
+++ resolved
@@ -141,10 +141,6 @@
    vA = np.divide( Btot,np.sqrt( mu_0*rho_m ) )
    return vA
 
-<<<<<<< HEAD
-
-=======
->>>>>>> 6ded1a1f
 def PTensor( variables ):
    ''' Data reducer function to reconstruct the pressure tensor from
        the vlsv diagonal and off-diagonal components.
