# 
# This file is part of Analysator.
# Copyright 2013-2016 Finnish Meteorological Institute
# Copyright 2017-2018 University of Helsinki
# 
# For details of usage, see the COPYING file and read the "Rules of the Road"
# at http://www.physics.helsinki.fi/vlasiator/
# 
# This program is free software; you can redistribute it and/or modify
# it under the terms of the GNU General Public License as published by
# the Free Software Foundation; either version 2 of the License, or
# (at your option) any later version.
# 
# This program is distributed in the hope that it will be useful,
# but WITHOUT ANY WARRANTY; without even the implied warranty of
# MERCHANTABILITY or FITNESS FOR A PARTICULAR PURPOSE.  See the
# GNU General Public License for more details.
# 
# You should have received a copy of the GNU General Public License along
# with this program; if not, write to the Free Software Foundation, Inc.,
# 51 Franklin Street, Fifth Floor, Boston, MA 02110-1301 USA.
# 

import matplotlib
import pytools as pt
import numpy as np
import matplotlib.pyplot as plt
import scipy
import os, sys
import re
from mpl_toolkits.axes_grid1 import make_axes_locatable
from matplotlib.colors import BoundaryNorm,LogNorm,SymLogNorm
from matplotlib.ticker import MaxNLocator, MultipleLocator
from matplotlib.ticker import LogLocator
import matplotlib.ticker as mtick
import colormaps as cmaps
from matplotlib.cbook import get_sample_data
from mpl_toolkits.axes_grid1.inset_locator import inset_axes
import ids3d

# Register custom colourmaps
plt.register_cmap(name='viridis', cmap=cmaps.viridis)
plt.register_cmap(name='viridis_r', cmap=matplotlib.colors.ListedColormap(cmaps.viridis.colors[::-1]))
plt.register_cmap(name='plasma', cmap=cmaps.plasma)
plt.register_cmap(name='plasma_r', cmap=matplotlib.colors.ListedColormap(cmaps.plasma.colors[::-1]))
plt.register_cmap(name='inferno', cmap=cmaps.inferno)
plt.register_cmap(name='inferno_r', cmap=matplotlib.colors.ListedColormap(cmaps.inferno.colors[::-1]))
plt.register_cmap(name='magma', cmap=cmaps.magma)
plt.register_cmap(name='magma_r', cmap=matplotlib.colors.ListedColormap(cmaps.magma.colors[::-1]))
plt.register_cmap(name='parula', cmap=cmaps.parula)
plt.register_cmap(name='parula_r', cmap=matplotlib.colors.ListedColormap(cmaps.parula.colors[::-1]))
# plt.register_cmap(name='cork',cmap=cork_map)
# plt.register_cmap(name='davos_r',cmap=davos_r_map)
plt.register_cmap(name='hot_desaturated', cmap=cmaps.hot_desaturated_colormap)
plt.register_cmap(name='hot_desaturated_r', cmap=cmaps.hot_desaturated_colormap_r) # Listed colormap requires making reversed version at earlier step
plt.register_cmap(name='pale_desaturated', cmap=cmaps.pale_desaturated_colormap)
plt.register_cmap(name='pale_desaturated_r', cmap=cmaps.pale_desaturated_colormap_r) # Listed colormap requires making reversed version at earlier step

plt.register_cmap(name='warhol', cmap=cmaps.warhol_colormap)

def plot_colormap3dslice(filename=None,
                  vlsvobj=None,
                  filedir=None, step=None,
                  outputdir=None, outputfile=None,
                  nooverwrite=None,
                  var=None, op=None, operator=None,
                  title=None, cbtitle=None, draw=None, usesci=True,
                  symlog=None,
                  boxm=[],boxre=[],colormap=None,
                  run=None, nocb=None, internalcb=None,
                  wmark=None,wmarkb=None,
                  axisunit=None, thick=1.0,scale=1.0,
                  tickinterval=None,
                  noborder=None, noxlabels=None, noylabels=None,
                  vmin=None, vmax=None, lin=None,
                  external=None, expression=None, 
                  vscale=1.0,
                  pass_vars=None, pass_times=None, pass_full=None,
                  # fluxfile=None, fluxdir=None,
                  # fluxthick=1.0, fluxlines=1,
                  fsaved=None,
                  vectors=None, vectordensity=100, vectorcolormap='gray', vectorsize=1.0,
                  streamlines=None, streamlinedensity=1, streamlinecolor='white', streamlinethick=1.0,
                  axes=None, cbaxes=None,
                         normal='y', cutpoint=0., cutpointre=None
                  ):

    ''' Plots a coloured plot with axes and a colour bar.

    :kword filename:    path to .vlsv file to use for input. Assumes a bulk file.
    :kword vlsvobj:     Optionally provide a python vlsvfile object instead
    :kword filedir:     Optionally provide directory where files are located and use step for bulk file name
    :kword step:        output step index, used for constructing output (and possibly input) filename
    :kword outputdir:   path to directory where output files are created (default: $HOME/Plots/)
                        If directory does not exist, it will be created. If the string does not end in a
                        forward slash, the final parti will be used as a perfix for the files.
    :kword outputfile:  Singular output file name

    :kword nooverwrite: Set to only perform actions if the target output file does not yet exist                    

    :kword var:         variable to plot, e.g. rho, RhoBackstream, beta, Temperature, MA, Mms, va, vms,
                        E, B, v, V or others. Accepts any variable known by analysator/pytools.
                        Per-population variables are simply given as "proton/rho" etc
    :kword operator:    Operator to apply to variable: None, x, y, or z. Vector variables return either
                        the queried component, or otherwise the magnitude. 
    :kword op:          duplicate of operator
           
    :kword boxm:        zoom box extents [x0,x1,y0,y1] in metres (default and truncate to: whole simulation box)
    :kword boxre:       zoom box extents [x0,x1,y0,y1] in Earth radii (default and truncate to: whole simulation box)
    :kword colormap:    colour scale for plot, use e.g. hot_desaturated, jet, viridis, plasma, inferno,
                        magma, parula, nipy_spectral, RdBu, bwr
    :kword run:         run identifier, used for constructing output filename
    :kword title:       string to use as plot title instead of time.
                        Special case: Set to "msec" to plot time with millisecond accuracy or "musec"
                        for microsecond accuracy. "sec" is integer second accuracy.
    :kword cbtitle:     string to use as colorbar title instead of map name
    :kword axisunit:    Plot axes using 10^{axisunit} m (default: Earth radius R_E)
    :kword tickinterval: Interval at which to have ticks on axes (not colorbar)

    :kwird usesci:      Use scientific notation for colorbar ticks? (default: True)
    :kword vmin,vmax:   min and max values for colour scale and colour bar. If no values are given,
                        min and max values for whole plot (non-zero rho regions only) are used.
    :kword lin:         Flag for using linear colour scaling instead of log
    :kword symlog:      Use logarithmic scaling, but linear when abs(value) is below the value given to symlog.
                        Allows symmetric quasi-logarithmic plots of e.g. transverse field components.
                        A given of 0 translates to a threshold of max(abs(vmin),abs(vmax)) * 1.e-2, but this can
                        result in the innermost tick marks overlapping. In this case, using a larger value for 
                        symlog is suggested.
    :kword wmark:       If set to non-zero, will plot a Vlasiator watermark in the top left corner. If set to a text
                        string, tries to use that as the location, e.g. "NW","NE","SW","SW"
    :kword wmarkb:      As for wmark, but uses an all-black Vlasiator logo.

    :kword draw:        Set to nonzero in order to draw image on-screen instead of saving to file (requires x-windowing)

    :kword noborder:    Plot figure edge-to-edge without borders (default off)
    :kword noxlabels:   Suppress x-axis labels and title
    :kword noylabels:   Suppress y-axis labels and title
    :kword scale:       Scale text size (default=1.0)
    :kword thick:       line and axis thickness, default=1.0
    :kword nocb:        Set to suppress drawing of colourbar
    :kword internalcb:  Set to draw colorbar inside plot instead of outside. If set to a text
                        string, tries to use that as the location, e.g. "NW","NE","SW","SW"

    :kword external:    Optional function to use for external plotting of e.g. contours. The function
                        receives the following arguments: ax, XmeshXY,YmeshXY, pass_maps
                        If the function accepts a fifth variable, if set to true, it is expected to 
                        return a list of required variables for constructing the pass_maps dictionary.
    :kword expression:  Optional function which calculates a custom expression to plot. The function
                        receives the same dictionary of numpy arrays as external, as an argument pass_maps,
                        the contents of which are maps of variables. Each is either of size [ysize,xsize]
                        or for multi-dimensional variables (vectors, tensors) it's [ysize,xsize,dim].
                        If the function accepts a second variable, if set to true, it is expected to 
                        return a list of required variables for pass_maps.

    Important note: the dictionaries of arrays passed to external and expression are of shape [ysize,xzize], so
    for some analysis transposing them is necessary. For pre-existing functions to use and to base new functions
    on, see the plot_helpers.py file.

    :kword vscale:      Scale all values with this before plotting. Useful for going from e.g. m^-3 to cm^-3
                        or from tesla to nanotesla. Guesses correct units for colourbar for some known
                        variables.

    :kword pass_vars:   Optional list of map names to pass to the external/expression functions 
                        as a dictionary of numpy arrays. Each is either of size [ysize,xsize] or 
                        for multi-dimensional variables (vectors, tensors) it's [ysize,xsize,dim].
    :kword pass_times:  Integer, how many timesteps in each direction should be passed to external/expression
                        functions in pass_vars (e.g. pass_times=1 passes the values of three timesteps). If
                        pass_times has two values, the first is the extent before, the second after.
                        (e.g. pass_times=[2,1] passes the values of two preceding and one following timesteps
                        for a total of four timesteps)
                        This causes pass_vars to become a list of timesteps, with each timestep containing
                        a dictionary of numpy arrays as for regular pass_vars. An additional dictionary entry is
                        added as 'dstep' which gives the timestep offset from the master frame.
                        Does not work if working from a vlsv-object.
    :kword pass_full:   Set to anything but None in order to pass the full arrays instead of a zoomed-in section

    :kword fluxfile:    Filename to plot fluxfunction from
    :kword fluxdir:     Directory in which fluxfunction files can be found
    :kword fluxthick:   Scale fluxfunction line thickness
    :kword fluxlines:   Relative density of fluxfunction contours
    :kword fsaved:      Overplot locations of fSaved. If keyword is set to a string, that will be the colour used.

    :kword vectors:     Set to a vector variable to overplot (unit length vectors, color displays variable magnitude)
    :kword vectordensity: Aim for how many vectors to show in plot window (default 100)
    :kword vectorcolormap: Colormap to use for overplotted vectors (default: gray)
    :kword vectorsize:  Scaling of vector sizes

    :kword streamlines: Set to a vector variable to overplot as streamlines
    :kword streamlinedensity: Set streamline density (default 1)
    :kword streamlinecolor: Set streamline color (default white)
    :kword streamlinethick: Set streamline thickness

    :kword axes:        Provide the routine a set of axes to draw within instead of generating a new image.
                        It is recommended to either also provide cbaxes or activate nocb, unless one wants a colorbar
                        to be automatically added next to the panel (but this may affect the overall layout)
                        Note that the aspect ratio of the colormap is made equal in any case, hence the axes
                        proportions may change if the box and axes size are not designed to match by the user
    :kword cbaxes:      Provide the routine a set of axes for the colourbar.
    :kword normal:      Direction of the normal of the 2D cut through ('x', 'y', or 'z' or a vector)
    :kword cutpoint:    Coordinate (in normal direction) through which the cut must pass [m]
    :kword cutpointre:  Coordinate (in normal direction) through which the cut must pass [rE]

    :returns:           Outputs an image to a file or to the screen.

    .. code-block:: python

    # Example usage:
    plot_colormap(filename=fileLocation, var="MA", run="BCQ",
                  colormap='nipy_spectral',step=j, outputdir=outputLocation,
                  lin=1, wmark=1, vmin=2.7, vmax=10, 
                  external=cavitoncontours, pass_vars=['rho','B','beta'])
    # Where cavitoncontours is an external function which receives the arguments
    #  ax, XmeshXY,YmeshXY, pass_maps
    # where pass_maps is a dictionary of maps for the requested variables.

    # example (simple) use of expressions:
    def exprMA_cust(exprmaps, requestvariables=False):
        if requestvariables==True:
           return ['va']
        custombulkspeed=750000. # m/s
        va = exprmaps['va'][:,:]
        MA = custombulkspeed/va
        return MA
    plot_colormap(filename=fileLocation, vmin=1 vmax=40, expression=exprMA_cust,lin=1)

    '''

    # Verify the location of this watermark image
    watermarkimage=os.path.join(os.path.dirname(__file__), 'logo_color.png')
    watermarkimageblack=os.path.join(os.path.dirname(__file__), 'logo_black.png')
    # watermarkimage=os.path.expandvars('$HOME/appl_taito/analysator/pyPlot/logo_color.png')

    # Input file or object
    if filename is not None:
        f=pt.vlsvfile.VlsvReader(filename)
    elif ((filedir is not None) and (step is not None)):
        filename = filedir+'bulk.'+str(step).rjust(7,'0')+'.vlsv'
        f=pt.vlsvfile.VlsvReader(filename)
    elif vlsvobj is not None:
        f=vlsvobj
    else:
        print("Error, needs a .vlsv file name, python object, or directory and step")
        return
                
    # Scientific notation for colorbar ticks?
    if usesci is not True:
        usesci=False
    
    if operator is None:
        if op is not None:
            operator=op

    if colormap is None:
        # Default values
        colormap="hot_desaturated"
        if operator=='x' or operator=='y' or operator=='z':
            colormap="bwr"
    cmapuse=matplotlib.cm.get_cmap(name=colormap)

    fontsize=8*scale # Most text
    fontsize2=10*scale # Time title
    fontsize3=8*scale # Colour bar ticks and title
    # Small internal colorbar needs increased font size
    if internalcb is not None: fontsize3=fontsize3*2

    # Plot title with time
    timeval=f.read_parameter("time")

    # Plot title with time
    if title is None or title=="msec" or title=="musec":        
        if timeval == None:    
            plot_title = ''
        else:
            timeformat='{:4.1f}'
            if title=="sec": timeformat='{:4.0f}'
            if title=="msec": timeformat='{:4.3f}'
            if title=="musec": timeformat='{:4.6f}'
            plot_title = "t="+timeformat.format(timeval)+' s'
    else:
        plot_title = title

    # step, used for file name
    if step is not None:
        stepstr = '_'+str(step).rjust(7,'0')
    else:
        if filename is not None:
            stepstr = '_'+filename[-12:-5]
        else:
            stepstr = ''

    # If run name isn't given, just put "plot" in the output file name
    if run is None:
        run='plot'
        if filename is not None:
            # If working within CSC filesystem, make a guess:
            if filename[0:16]=="/proj/vlasov/2D/":
                run = filename[16:19]

    # Verify validity of operator
    if operator is not None:
        # .isdigit checks if the operator is an integer (for taking an element from a vector)
        if type(operator) is int:
            operator = str(operator)
        if operator!='x' and operator!='y' and operator!='z' and operator!='magnitude' and not operator.isdigit():
            print(("Unknown operator "+operator))
            operator=None
            operatorstr=''
        if operator=='x' or operator=='y' or operator=='z':
            # For components, always use linear scale, unless symlog is set
            operatorstr='_'+operator
            if symlog is None:
                lin=1
        # index a vector
        if operator.isdigit():
            operator = str(operator)
            operatorstr='_{'+operator+'}'
    else:
        operator=None
        operatorstr=''

    # Output file name
    if expression is not None:
        varstr=expression.__name__.replace("/","_")
    else:        
        if var is None:
            # If no expression or variable given, defaults to rhom
            var='vg_rhom'
            if f.check_variable("proton/vg_rho"): # multipop v5
                var = 'proton/vg_rho'
            elif f.check_variable("moments"): # restart
                var = 'vg_restart_rhom'
        varstr=var.replace("/","_")

    # File output checks
    if draw is None and axes is None:
        if outputfile is None: # Generate filename
            if outputdir is None: # default initial path
                outputdir=os.path.expandvars('$HOME/Plots/')
            # Sub-directories can still be defined in the "run" variable
            outputfile = outputdir+run+"_map_"+varstr+operatorstr+stepstr+".png"
        else: 
            if outputdir is not None:
                outputfile = outputdir+outputfile

        # Re-check to find actual target sub-directory
        outputprefixind = outputfile.rfind('/')
        if outputprefixind >= 0:            
            outputdir = outputfile[:outputprefixind+1]

        # Ensure output directory exists
        if not os.path.exists(outputdir):
            try:
                os.makedirs(outputdir)
            except:
                pass

        if not os.access(outputdir, os.W_OK):
            print(("No write access for directory "+outputdir+"! Exiting."))
            return

        # Check if target file already exists and overwriting is disabled
        if (nooverwrite is not None and os.path.exists(outputfile)):            
            if os.stat(outputfile).st_size > 0: # Also check that file is not empty
                print(("Found existing file "+outputfile+". Skipping."))
                return
            else:
                print(("Found existing file "+outputfile+" of size zero. Re-rendering."))


    Re = 6.371e+6 # Earth radius in m
    # read in mesh size and cells in ordinary space
    [xsize, ysize, zsize] = f.get_spatial_mesh_size()
    xsize = int(xsize)
    ysize = int(ysize)
    zsize = int(zsize)    
    [xmin, ymin, zmin, xmax, ymax, zmax] = f.get_spatial_mesh_extent()
    cellsize = (xmax-xmin)/xsize
    cellids = f.read_variable("CellID")

    # Read the FSgrid mesh
    [xsizefg, ysizefg, zsizefg] = f.get_fsgrid_mesh_size()
    xsizefg = int(xsizefg)
    ysizefg = int(ysizefg)
    zsizefg = int(zsizefg)
    [xminfg, yminfg, zminfg, xmaxfg, ymaxfg, zmaxfg] = f.get_fsgrid_mesh_extent()
    cellsizefg = (xmaxfg-xminfg)/xsizefg
    pt.plot.plot_helpers.CELLSIZE = cellsizefg
    
    # sort the cellid and the datamap list
    indexids = cellids.argsort()
    cellids = cellids[indexids]

    # find the highest refiment level
    reflevel = ids3d.refinement_level(xsize, ysize, zsize, cellids[-1])

    # Verify that FSgrid and spatial grid agree
    if ((xmin!=xminfg) or (xmax!=xmaxfg) or
        (ymin!=yminfg) or (ymax!=ymaxfg) or
        (zmin!=zminfg) or (zmax!=zmaxfg) or
        (xsize*(2**reflevel) !=xsizefg) or (ysize*(2**reflevel) !=ysizefg) or (zsize*(2**reflevel) !=zsizefg)):
        print("FSgrid and vlasov grid disagreement!")
        return -1
    
    # check if requested cut plane is normal to x, y, or z
    #   sliceoffset = distance from simulation lower boundary at which 2D slice is to be made
    #   xyz = (slice normal direction, 0:x, 1:y, 2:z
    if not isinstance(normal, str):
        if len(normal!=3):
            print("Error in interpreting normal ",normal)
            exit
    else:
        if normal[0]=='x':
            normal = [1,0,0]
        elif normal[0]=='y':
            normal = [0,1,0]
        elif normal[0]=='z':
            normal = [0,0,1]

    if cutpointre is not None:
        cutpoint = cutpointre * Re

    fgslice = [-1,-1,-1]
    ##################
    # Find the cellids
    ##################
    if normal[0] != 0 and normal[1] == 0 and normal[2] == 0:
        simext=[ymin,ymax,zmin,zmax]        
        sizes=[ysize,zsize]
        sliceoffset = abs(xmin) + cutpoint
        fgslice[0] = int(sliceoffset/cellsizefg)
        xyz = 0
        idlist, indexlist = ids3d.ids3d(cellids, sliceoffset, reflevel, xsize, ysize, zsize, xmin=xmin, xmax=xmax)
        axislabels = ['Y','Z']
        slicelabel = r"X={:4.1f}".format(cutpoint/Re)+" $R_\mathrm{E}\qquad$"
        pt.plot.plot_helpers.PLANE = 'YZ'
    if normal[1] != 0 and normal[0] == 0 and normal[2] == 0:
        simext=[xmin,xmax,zmin,zmax]
        sizes=[xsize,zsize]
        sliceoffset = abs(ymin) + cutpoint
        fgslice[1] = int(sliceoffset/cellsizefg)
        xyz = 1
        idlist, indexlist = ids3d.ids3d(cellids, sliceoffset, reflevel, xsize, ysize, zsize, ymin=ymin, ymax=ymax)
        axislabels = ['X','Z']
        slicelabel = r"Y={:4.1f}".format(cutpoint/Re)+" $R_\mathrm{E}\qquad$"
        pt.plot.plot_helpers.PLANE = 'XZ'
    if normal[2] != 0 and normal[0] == 0 and normal[1] == 0:
        simext=[xmin,xmax,ymin,ymax]
        sizes=[xsize,ysize]
        sliceoffset = abs(zmin) + cutpoint
        fgslice[2] = int(sliceoffset/cellsizefg)
        xyz = 2
        idlist, indexlist = ids3d.ids3d(cellids, sliceoffset, reflevel, xsize, ysize, zsize, zmin=zmin, zmax=zmax)
        axislabels = ['X','Y']
        slicelabel = r"Z={:4.1f}".format(cutpoint/Re)+" $R_\mathrm{E}\qquad$"
        pt.plot.plot_helpers.PLANE = 'XY'

    # Select window to draw
    if len(boxm)==4:
        boxcoords=list(boxm)
    elif len(boxre)==4:
        boxcoords=[i*Re for i in boxre]
    else:
        boxcoords=list(simext)

    # If box extents were provided manually, truncate to simulation extents
    # Also subtract one reflevel0-cell in each direction to hide boundary cells
    boxcoords[0] = max(boxcoords[0],simext[0]+cellsize)
    boxcoords[1] = min(boxcoords[1],simext[1]-cellsize)
    boxcoords[2] = max(boxcoords[2],simext[2]+cellsize)
    boxcoords[3] = min(boxcoords[3],simext[3]-cellsize)

    # Axes and units (default R_E)
    if axisunit is not None: # Use m or km or other
        if np.isclose(axisunit,0):
            axisunitstr = r'm'
        elif np.isclose(axisunit,3):
            axisunitstr = r'km'
        else:
            axisunitstr = r'$10^{'+str(int(axisunit))+'}$ m'
        axisunit = np.power(10,int(axisunit))
    else:
        axisunitstr = r'$\mathrm{R}_{\mathrm{E}}$'
        axisunit = Re

    # Scale data extent and plot box
    simext=[i/axisunit for i in simext]
    boxcoords=[i/axisunit for i in boxcoords]

    # Set required decimal precision
    precision_a, precision_b = '{:.1e}'.format(np.amax(abs(np.array(boxcoords)))).split('e')
    pt.plot.decimalprecision_ax = '0'
    if int(precision_b)<1: pt.plot.decimalprecision_ax = str(abs(-1-int(precision_b)))

    #################################################
    # Find rhom map for use in masking out ionosphere
    #################################################
    if f.check_variable("moments"):
        rhomap = f.read_variable("vg_restart_rhom")
    elif f.check_variable("proton/vg_rho"):
        rhomap = f.read_variable("proton/vg_rho")
    elif f.check_variable("proton/vg_rho"):
        rhomap = f.read_variable("vg_rhom")
    else:
        print("error!")
        quit
              
    rhomap = rhomap[indexids] # sort
    rhomap = rhomap[indexlist] # find required cells
    # Create the plotting grid
    rhomap = ids3d.idmesh3d(idlist, rhomap, reflevel, xsize, ysize, zsize, xyz, None)
    ############################################
    # Read data and calculate required variables
    ############################################
    if expression is None:        
        # Read data from file
        if operator is None:
            operator="pass"
        datamap_info = f.read_variable_info(var, operator=operator)

        cb_title_use = datamap_info.latex
        # if cb_title_use == "": 
        #     cb_title_use = r""+var.replace("_","\_")
        datamap_unit = datamap_info.latexunits

        # If vscale is in use
        if not np.isclose(vscale,1.):
            datamap_unit=r"${\times}$"+pt.plot.fmt(vscale,None)
        # Allow specialist units for known vscale and unit combinations
        if datamap_info.units=="s" and np.isclose(vscale,1.e6):
            datamap_unit = r"$\mu$s"
        if datamap_info.units=="s" and np.isclose(vscale,1.e3):
            datamap_unit = "ms"
        if datamap_info.units=="T" and np.isclose(vscale,1.e9):
            datamap_unit = "nT"
        if datamap_info.units=="K" and np.isclose(vscale,1.e-6):
            datamap_unit = "MK"
        if datamap_info.units=="Pa" and np.isclose(vscale,1.e9):
            datamap_unit = "nPa"
        if datamap_info.units=="1/m3" and np.isclose(vscale,1.e-6):
            datamap_unit = r"$\mathrm{cm}^{-3}$"
        if datamap_info.units=="m/s" and np.isclose(vscale,1.e-3):
            datamap_unit = r"$\mathrm{km}\,\mathrm{s}^{-1}$"
        if datamap_info.units=="V/m" and np.isclose(vscale,1.e3):
            datamap_unit = r"$\mathrm{mV}\,\mathrm{m}^{-1}$"            
        if datamap_info.units=="eV/cm3" and np.isclose(vscale,1.e-3):
            datamap_unit = r"$\mathrm{keV}\,\mathrm{cm}^{-3}$"            
        
        # Add unit to colorbar title
        if datamap_unit!="":
            cb_title_use = cb_title_use + " ["+datamap_unit+"]"

        datamap = datamap_info.data

        # Verify data shape
        if np.ndim(datamap)==0:
            print("Error, read only single value from vlsv file!",datamap.shape)
            return -1

        if var.startswith('fg_'):
            # fsgrid reader returns array in correct shape but needs to be sliced and transposed
            if np.ndim(datamap)==3:
                if fgslice[0]>=0:
                    datamap = datamap[fgslice[0],:,:]
                elif fgslice[1]>=0:
                    datamap = datamap[:,fgslice[1],:]
                elif fgslice[2]>=0:
                    datamap = datamap[:,:,fgslice[2]]
            elif np.ndim(datamap)==4: # vector variable
                if fgslice[0]>=0:
                    datamap = datamap[fgslice[0],:,:,:]
                elif fgslice[1]>=0:
                    datamap = datamap[:,fgslice[1],:,:]
                elif fgslice[2]>=0:
                    datamap = datamap[:,:,fgslice[2],:]
            elif np.ndim(datamap)==5:  # tensor variable
                if fgslice[0]>=0:
                    datamap = datamap[fgslice[0],:,:,:,:]
                elif fgslice[1]>=0:
                    datamap = datamap[:,fgslice[1],:,:,:]
                elif fgslice[2]>=0:
                    datamap = datamap[:,:,fgslice[2],:,:]
            else:
                print("Error in reshaping fsgrid datamap!") 
            datamap = np.squeeze(datamap)
            datamap = np.swapaxes(datamap, 0,1)

        else:
            # vlasov grid, AMR
            datamap = datamap[indexids] # sort
            datamap = datamap[indexlist] # find required cells
            # Create the plotting grid
            if np.ndim(datamap)==1:
                datamap = ids3d.idmesh3d(idlist, datamap, reflevel, xsize, ysize, zsize, xyz, None)
            elif np.ndim(datamap)==2:
                datamap = ids3d.idmesh3d(idlist, datamap, reflevel, xsize, ysize, zsize, xyz, datamap.shape[1])
            elif np.ndim(datamap)==3:
                datamap = ids3d.idmesh3d(idlist, datamap, reflevel, xsize, ysize, zsize, xyz, (datamap.shape[1],datamap.shape[2]))
            else:
                print("Dimension error in constructing 2D AMR slice!")
                return -1
    else:
        # Expression set, use generated or provided colorbar title
        cb_title_use = expression.__name__.replace("_","\_") +'$'+operatorstr+'$' 

    # scale the sizes to the heighest refinement level because
    # plotting is done at that level
    sizes[0] = int(sizes[0]*2**reflevel)
    sizes[1] = int(sizes[1]*2**reflevel)

    # Allow title override
    if cbtitle is not None:
        # Here allow underscores for manual math mode
        cb_title_use = cbtitle       

    # Generates the mesh to map the data to.
    [XmeshXY,YmeshXY] = scipy.meshgrid(np.linspace(simext[0],simext[1],num=sizes[0]+1),np.linspace(simext[2],simext[3],num=sizes[1]+1))

    # The grid generated by meshgrid has all four corners for each cell.
    # We mask using only the centre values.
    # Calculate offsets for cell-centre coordinates
    XmeshCentres = XmeshXY[:-1,:-1] + 0.5*(XmeshXY[0,1]-XmeshXY[0,0])
    YmeshCentres = YmeshXY[:-1,:-1] + 0.5*(YmeshXY[1,0]-YmeshXY[0,0])
    maskgrid = np.ma.array(XmeshCentres)
    if pass_full is None:
        # If zoomed-in using a defined box, and not specifically asking to pass all values:
        # Generate mask for only visible section (with small buffer for e.g. gradient calculations)
        maskboundarybuffer = 2.*cellsize/axisunit
        maskgrid = np.ma.masked_where(XmeshCentres<(boxcoords[0]-maskboundarybuffer), maskgrid)
        maskgrid = np.ma.masked_where(XmeshCentres>(boxcoords[1]+maskboundarybuffer), maskgrid)
        maskgrid = np.ma.masked_where(YmeshCentres<(boxcoords[2]-maskboundarybuffer), maskgrid)
        maskgrid = np.ma.masked_where(YmeshCentres>(boxcoords[3]+maskboundarybuffer), maskgrid)

    if np.ma.is_masked(maskgrid):
        # Save lists for masking
        MaskX = np.where(~np.all(maskgrid.mask, axis=1))[0] # [0] takes the first element of a tuple
        MaskY = np.where(~np.all(maskgrid.mask, axis=0))[0]
        XmeshPass = XmeshXY[MaskX[0]:MaskX[-1]+2,:]
        XmeshPass = XmeshPass[:,MaskY[0]:MaskY[-1]+2]
        YmeshPass = YmeshXY[MaskX[0]:MaskX[-1]+2,:]
        YmeshPass = YmeshPass[:,MaskY[0]:MaskY[-1]+2]
        XmeshCentres = XmeshCentres[MaskX[0]:MaskX[-1]+1,:]
        XmeshCentres = XmeshCentres[:,MaskY[0]:MaskY[-1]+1]
        YmeshCentres = YmeshCentres[MaskX[0]:MaskX[-1]+1,:]
        YmeshCentres = YmeshCentres[:,MaskY[0]:MaskY[-1]+1]

    else:
        XmeshPass = np.ma.array(XmeshXY)
        YmeshPass = np.ma.array(YmeshXY)

    #Attempt to call external and expression functions to see if they have required
    # variable information (If they accept the requestvars keyword, they should
    # return a list of variable names as strings)
    if pass_vars is None:        
        pass_vars=[] # Initialise list unless already provided
    if expression is not None: # Check the expression
        try:
            reqvariables = expression(None,True)
            for i in reqvariables:
                if not (i in pass_vars): pass_vars.append(i)
        except:
            pass
    if external is not None: # Check the external
        try:
            reqvariables = external(None,None,None,None,True)
            for i in reqvariables:
                if not (i in pass_vars): pass_vars.append(i)
        except:
            pass
    # If expression or external routine need variables, read them from the file.
    if pass_vars is not None:        
        if pass_times is None:
            # Note: pass_maps is now a dictionary
            pass_maps = {}
            # Gather the required variable maps for a single time step
            for mapval in pass_vars:
                if mapval.startswith('fg_'):
                    # fsgrid reader returns array in correct shape but needs to be sliced and transposed
                    pass_map = f.read_fsgrid_variable(mapval)
                    if np.ndim(pass_map)==3:
                        if fgslice[0]>=0:
                            pass_map = pass_map[fgslice[0],:,:]
                        elif fgslice[1]>=0:
                            pass_map = pass_map[:,fgslice[1],:]
                        elif fgslice[2]>=0:
                            pass_map = pass_map[:,:,fgslice[2]]
                    elif np.ndim(pass_map)==4: # vector variable
                        if fgslice[0]>=0:
                            pass_map = pass_map[fgslice[0],:,:,:]
                        elif fgslice[1]>=0:
                            pass_map = pass_map[:,fgslice[1],:,:]
                        elif fgslice[2]>=0:
                            pass_map = pass_map[:,:,fgslice[2],:]
                    elif np.ndim(pass_map)==5:  # tensor variable
                        if fgslice[0]>=0:
                            pass_map = pass_map[fgslice[0],:,:,:,:]
                        elif fgslice[1]>=0:
                            pass_map = pass_map[:,fgslice[1],:,:,:]
                        elif fgslice[2]>=0:
                            pass_map = pass_map[:,:,fgslice[2],:,:]
                    else:
                        print("Error in reshaping fsgrid pass_map!") 
                    pass_map = np.squeeze(pass_map)
                    pass_map = np.swapaxes(pass_map, 0,1)
                else:
                    # vlasov grid, AMR
                    pass_map = f.read_variable(mapval)
                    pass_map = pass_map[indexids] # sort
                    pass_map = pass_map[indexlist] # find required cells
                    if np.ndim(pass_map)==1:
                        # Create the plotting grid
                        pass_map = ids3d.idmesh3d(idlist, pass_map, reflevel, xsize, ysize, zsize, xyz, None)
                    elif np.ndim(pass_map)==2: # vector variable
                        # Create the plotting grid
                        pass_map = ids3d.idmesh3d(idlist, pass_map, reflevel, xsize, ysize, zsize, xyz, pass_map.shape[1])
                    elif np.ndim(pass_map)==3:  # tensor variable
                        # Create the plotting grid
                        pass_map = ids3d.idmesh3d(idlist, pass_map, reflevel, xsize, ysize, zsize, xyz, (pass_map.shape[1],pass_map.shape[2]))
                    else:
                        print("Error in reshaping pass_maps!")
                    
                if np.ma.is_masked(maskgrid):
                    if np.ndim(pass_map)==1:
                        pass_map = pass_map[MaskX[0]:MaskX[-1]+1,:]
                        pass_map = pass_map[:,MaskY[0]:MaskY[-1]+1]
                    elif np.ndim(pass_map)==2: # vector variable
                        pass_map = pass_map[MaskX[0]:MaskX[-1]+1,:,:]
                        pass_map = pass_map[:,MaskY[0]:MaskY[-1]+1,:]
                    elif np.ndim(pass_map)==3:  # tensor variable
                        pass_map = pass_map[MaskX[0]:MaskX[-1]+1,:,:,:]
                        pass_map = pass_map[:,MaskY[0]:MaskY[-1]+1,:,:]
                pass_maps[mapval] = pass_map # add to the dictionary
        else:
            # Or gather over a number of time steps
            # Note: pass_maps is now a list of dictionaries
            pass_maps = []
            if step is not None and filename is not None:
                currstep = step
            else:
                if filename is not None: # parse from filename
                    currstep = int(filename[-12:-5])
                else:
                    print("Error, cannot determine current step for time extent extraction!")
                    return
            # define relative time step selection
            if np.ndim(pass_times)==0:
                dsteps = np.arange(-abs(int(pass_times)),abs(int(pass_times))+1)
            elif np.ndim(pass_times)==1 and len(pass_times)==2:
                dsteps = np.arange(-abs(int(pass_times[0])),abs(int(pass_times[1]))+1)
            else:
                print("Invalid value given to pass_times")
                return
            # Loop over requested times
            for ds in dsteps:
                # Construct using known filename.
                filenamestep = filename[:-12]+str(currstep+ds).rjust(7,'0')+'.vlsv'
                print(filenamestep)
                fstep=pt.vlsvfile.VlsvReader(filenamestep)
                step_cellids = fstep.read_variable("CellID")
                step_indexids = step_cellids.argsort()
                # Append new dictionary as new timestep
                pass_maps.append({})
                # Add relative step identifier to dictionary
                pass_maps[-1]['dstep'] = ds
                # Gather the required variable maps
                for mapval in pass_vars:
                    if mapval.startswith('fg_'):
                        # fsgrid reader returns array in correct shape but needs to be sliced and transposed
                        pass_map = fstep.read_fsgrid_variable(mapval)
                        if np.ndim(pass_map)==3:
                            if fgslice[0]>=0:
                                pass_map = pass_map[fgslice[0],:,:]
                            elif fgslice[1]>=0:
                                pass_map = pass_map[:,fgslice[1],:]
                            elif fgslice[2]>=0:
                                pass_map = pass_map[:,:,fgslice[2]]
                        elif np.ndim(pass_map)==4: # vector variable
                            if fgslice[0]>=0:
                                pass_map = pass_map[fgslice[0],:,:,:]
                            elif fgslice[1]>=0:
                                pass_map = pass_map[:,fgslice[1],:,:]
                            elif fgslice[2]>=0:
                                pass_map = pass_map[:,:,fgslice[2],:]
                        elif np.ndim(pass_map)==5:  # tensor variable
                            if fgslice[0]>=0:
                                pass_map = pass_map[fgslice[0],:,:,:,:]
                            elif fgslice[1]>=0:
                                pass_map = pass_map[:,fgslice[1],:,:,:]
                            elif fgslice[2]>=0:
                                pass_map = pass_map[:,:,fgslice[2],:,:]
                        else:
                            print("Error in reshaping fsgrid pass_map!") 
                        pass_map = np.squeeze(pass_map)
                        pass_map = np.swapaxes(pass_map, 0,1)
                    else:
                        # vlasov grid, AMR
                        pass_map = fstep.read_variable(mapval)
                        pass_map = pass_map[step_indexids] # sort
                        pass_map = pass_map[indexlist] # find required cells
                        if np.ndim(pass_map)==1:
                            # Create the plotting grid
                            pass_map = ids3d.idmesh3d(idlist, pass_map, reflevel, xsize, ysize, zsize, xyz, None)
                        elif np.ndim(pass_map)==2: # vector variable
                            # Create the plotting grid
                            pass_map = ids3d.idmesh3d(idlist, pass_map, reflevel, xsize, ysize, zsize, xyz, pass_map.shape[1])
                        elif np.ndim(pass_map)==3:  # tensor variable
                            # Create the plotting grid
                            pass_map = ids3d.idmesh3d(idlist, pass_map, reflevel, xsize, ysize, zsize, xyz, (pass_map.shape[1],pass_map.shape[2]))
                        else:
                            print("Error in reshaping pass_maps!")

                    if np.ma.is_masked(maskgrid):
                        if np.ndim(pass_map)==1:
                            pass_map = pass_map[MaskX[0]:MaskX[-1]+1,:]
                            pass_map = pass_map[:,MaskY[0]:MaskY[-1]+1]
                        elif np.ndim(pass_map)==2: # vector variable
                            pass_map = pass_map[MaskX[0]:MaskX[-1]+1,:,:]
                            pass_map = pass_map[:,MaskY[0]:MaskY[-1]+1,:]
                        elif np.ndim(pass_map)==3:  # tensor variable
                            pass_map = pass_map[MaskX[0]:MaskX[-1]+1,:,:,:]
                            pass_map = pass_map[:,MaskY[0]:MaskY[-1]+1,:,:]
                    pass_maps[-1][mapval] = pass_map # add to the dictionary

    #Optional user-defined expression used for color panel instead of a single pre-existing var
    if expression is not None:
        # Here pass_maps is already the cropped-via-mask data array
        datamap = expression(pass_maps)
        # Handle operators
        if ((operator is not None) and (operator!='pass') and (operator!='magnitude')):
            if operator=='x': operator = '0'
            if operator=='y': operator = '1'
            if operator=='z': operator = '2'
            if not operator.isdigit():
                print("Error parsing operator for custom expression!")
                return
            elif np.ndim(datamap)==3:
                datamap = datamap[:,:,int(operator)]
        
    # Now, if map is a vector or tensor, reduce it down
    if np.ndim(datamap)==3: # vector
        if datamap.shape[2]!=3:
            print("Error, expected array of 3-element vectors, found array of shape ",datamap.shape)
            return -1
        # take magnitude of three-element vectors
        datamap = np.linalg.norm(datamap, axis=-1)
    if np.ndim(datamap)==4: # tensor
        if datamap.shape[2]!=3 or datamap.shape[3]!=3:
            # This may also catch 3D simulation fsgrid variables
            print("Error, expected array of 3x3 tensors, found array of shape ",datamap.shape)
            return -1
        # take trace
        datamap = datamap[:,:,0,0]+datamap[:,:,1,1]+datamap[:,:,2,2]
    if np.ndim(datamap)>=5: # Too many dimensions
        print("Error, too many dimensions in datamap, found array of shape ",datamap.shape)
        return -1
    if np.ndim(datamap)!=2: # Too many dimensions
        print("Error, too many dimensions in datamap, found array of shape ",datamap.shape)
        return -1
        
    # Scale final generated datamap if requested
    datamap = datamap * vscale

    # Crop both rhomap and datamap to view region
    if np.ma.is_masked(maskgrid):
        # Strip away columns and rows which are outside the plot region
        rhomap = rhomap[MaskX[0]:MaskX[-1]+1,:]
        rhomap = rhomap[:,MaskY[0]:MaskY[-1]+1]
        # Also for the datamap, unless it was already provided by an expression
        if expression is None:
            datamap = datamap[MaskX[0]:MaskX[-1]+1,:]
            datamap = datamap[:,MaskY[0]:MaskY[-1]+1]

    # Mask region outside ionosphere. Note that for some boundary layer cells, 
    # a density is calculated, but e.g. pressure is not, and these cells aren't
    # excluded by this method. Also mask away regions where datamap is invalid
    rhomap = np.ma.masked_less_equal(np.ma.masked_invalid(rhomap), 0)
    rhomap = np.ma.masked_where(~np.isfinite(datamap), rhomap)
    if np.ma.is_masked(rhomap):
        XYmask = rhomap.mask
        # Mask datamap
        datamap = np.ma.array(datamap, mask=XYmask)

    #If automatic range finding is required, find min and max of array
    # Performs range-finding on a masked array to work even if array contains invalid values
    if vmin is not None:
        vminuse=vmin
    else: 
        vminuse=np.ma.amin(datamap)
    if vmax is not None:
        vmaxuse=vmax
    else:
        vmaxuse=np.ma.amax(datamap)

    # If both values are zero, we have an empty array
    if vmaxuse==vminuse==0:
        print("Error, requested array is zero everywhere. Exiting.")
        return 0

    # If vminuse and vmaxuse are extracted from data, different signs, and close to each other, adjust to be symmetric
    # e.g. to plot transverse field components. Always done for symlog.
    if vmin is None and vmax is None:
        if np.isclose(vminuse/vmaxuse, -1.0, rtol=0.2) or symlog is not None:
            absval = max(abs(vminuse),abs(vmaxuse))
            vminuse = -absval
            vmaxuse = absval

    # Ensure that lower bound is valid for logarithmic plots
    if (vminuse <= 0) and (lin is None) and (symlog is None):
        # Drop negative and zero values
        vminuse = np.ma.amin(np.ma.masked_less_equal(datamap,0))

<<<<<<< HEAD
        linthresh = None
=======
    # Make vmaxuse and vminuse available for formatter functions
    plot_colormap3dslice.vminuse = vminuse
    plot_colormap3dslice.vmaxuse = vmaxuse
    plot_colormap3dslice.lin = lin

    # If symlog scaling is set:
    plot_colormap3dslice.linthresh = None
>>>>>>> 5e980eea
    if symlog is not None:
        if symlog>0:
            linthresh = symlog 
        else:
            linthresh = max(abs(vminuse),abs(vmaxuse))*1.e-2

    # Lin or log colour scaling, defaults to log
    if lin is None:
        # Special SymLogNorm case
        if symlog is not None:
            norm = SymLogNorm(linthresh=linthresh, linscale = 0.3, vmin=vminuse, vmax=vmaxuse, clip=True)
            maxlog=int(np.ceil(np.log10(vmaxuse)))
            minlog=int(np.ceil(np.log10(-vminuse)))
            logthresh=int(np.floor(np.log10(linthresh)))
            logstep=1
            ticks=([-(10**x) for x in range(logthresh, minlog+1, logstep)][::-1]
                    +[0.0]
                    +[(10**x) for x in range(logthresh, maxlog+1, logstep)] )
        else:
            # Logarithmic plot
            norm = LogNorm(vmin=vminuse,vmax=vmaxuse)
            ticks = LogLocator(base=10,subs=range(10)) # where to show labels
    else:
        # Linear
        levels = MaxNLocator(nbins=255).tick_values(vminuse,vmaxuse)
        norm = BoundaryNorm(levels, ncolors=cmapuse.N, clip=True)
        ticks = np.linspace(vminuse,vmaxuse,num=7)            

    # Select plotting back-end based on on-screen plotting or direct to file without requiring x-windowing
    if axes is None: # If axes are provided, leave backend as-is.
        if draw is not None:
            if str(matplotlib.get_backend()) is not pt.backend_interactive: #'TkAgg': 
                plt.switch_backend(pt.backend_interactive)
        else:
            if str(matplotlib.get_backend()) is not pt.backend_noninteractive: #'Agg':
                plt.switch_backend(pt.backend_noninteractive)  

    # Select image shape to match plotted area
    boxlenx = boxcoords[1]-boxcoords[0]
    boxleny = boxcoords[3]-boxcoords[2]
    # Round the values so that image sizes won't wobble when there's e.g. a moving box and numerical inaccuracies.
    # This is only done if the box size is suitable for the unit in use.
    if ((boxlenx > 10) and (boxleny > 10)):
        boxlenx = float( 0.05 * int(boxlenx*20*1.024) ) 
        boxleny = float( 0.05 * int(boxleny*20*1.024) ) 
    ratio = np.sqrt(boxleny/boxlenx)
    # default for square figure is figsize=[4.0,3.15] (with some accounting for axes etc)
    figsize = [4.0,3.15*ratio]
    # Special case for edge-to-edge figures
    if (len(plot_title)==0 and (nocb is not None or internalcb is not None)
        and noborder is not None and noxlabels is not None and noylabels is not None):
        ratio = (boxcoords[3]-boxcoords[2])/(boxcoords[1]-boxcoords[0])
        figsize = [8.0,8.0*ratio]

    if axes is None:
        # Create 300 dpi image of suitable size
        fig = plt.figure(figsize=figsize,dpi=300)
        ax1 = plt.gca() # get current axes
    else:
        ax1=axes
        fig = plt.gcf() # get current figure

    # Plot the actual mesh
    fig1 = ax1.pcolormesh(XmeshPass,YmeshPass,datamap, cmap=colormap,norm=norm)

    # Title and plot limits
    if len(plot_title)!=0:
        if os.getenv('PTNOLATEX') is None:
            # Add 3D slice position in title
            plot_title = r"\textbf{"+slicelabel+plot_title+"}"
        ax1.set_title(plot_title,fontsize=fontsize2,fontweight='bold')

    ax1.set_xlim([boxcoords[0],boxcoords[1]])
    ax1.set_ylim([boxcoords[2],boxcoords[3]])
    ax1.set_aspect('equal')

    for axis in ['top','bottom','left','right']:
        ax1.spines[axis].set_linewidth(thick)
    ax1.xaxis.set_tick_params(width=thick,length=3)
    ax1.yaxis.set_tick_params(width=thick,length=3)
    #ax1.xaxis.set_tick_params(which='minor',width=3,length=5)
    #ax1.yaxis.set_tick_params(which='minor',width=3,length=5)

    if noxlabels is None:
        if os.getenv('PTNOLATEX') is None:
            xlabelstr = r'\textbf{'+axislabels[0]+' ['+axisunitstr+']}'
        else:
            xlabelstr = r''+axislabels[0]+' ['+axisunitstr+']'
        ax1.set_xlabel(xlabelstr,fontsize=fontsize,weight='black')
        for item in ax1.get_xticklabels():
            item.set_fontsize(fontsize)
            item.set_fontweight('black')
        ax1.xaxis.offsetText.set_fontsize(fontsize)# set axis exponent offset font sizes
    if noylabels is None:
        if os.getenv('PTNOLATEX') is None:
            ylabelstr = r'\textbf{'+axislabels[1]+' ['+axisunitstr+']}'
        else:
            ylabelstr = r''+axislabels[1]+' ['+axisunitstr+']'
        ax1.set_ylabel(ylabelstr,fontsize=fontsize,weight='black')
        for item in ax1.get_yticklabels():
            item.set_fontsize(fontsize)
            item.set_fontweight('black')
        ax1.yaxis.offsetText.set_fontsize(fontsize)# set axis exponent offset font sizes

    # add fSaved identifiers
    if fsaved is not None:
        if type(fsaved) is str:
            fScolour = fsaved
        else:
            fScolour = 'black'
        if f.check_variable("vg_f_saved"):
            fSmap = f.read_variable("vg_f_saved")
            fSmap = fSmap[indexids] # sort
            fSmap = fSmap[indexlist] # find required cells
            fSmap = ids3d.idmesh3d(idlist, fSmap, reflevel, xsize, ysize, zsize, xyz, None)
            if np.ma.is_masked(maskgrid):
                fSmap = fSmap[MaskX[0]:MaskX[-1]+1,:]
                fSmap = fSmap[:,MaskY[0]:MaskY[-1]+1]
            if np.ma.is_masked(rhomap):
                fSmap = np.ma.array(fSmap, mask=XYmask)            
            fScont = ax1.contour(XmeshCentres,YmeshCentres,fSmap,[0.5],colors=fScolour, 
                                 linestyles='solid',linewidths=0.5,zorder=2)


    # add vectors on top
    if vectors != None:
        if vectors.startswith('fg_'):
            # fsgrid reader returns array in correct shape but needs to be sliced and transposed
            vectmap = f.read_fsgrid_variable(vectors)
            if np.ndim(vectmap)==4: # vector variable
                if fgslice[0]>=0:
                    vectmap = vectmap[fgslice[0],:,:,:]
                elif fgslice[1]>=0:
                    vectmap = vectmap[:,fgslice[1],:,:]
                elif fgslice[2]>=0:
                    vectmap = vectmap[:,:,fgslice[2],:]
            else:
                print("Error in reshaping fsgrid vectmap!") 
            vectmap = np.squeeze(vectmap)
            vectmap = np.swapaxes(vectmap, 0,1)
        else:
            # vlasov grid, AMR
            vectmap = f.read_variable(vectors)
            vectmap = vectmap[indexids] # sort
            vectmap = vectmap[indexlist] # find required cells
            vectmap = ids3d.idmesh3d(idlist, vectmap, reflevel, xsize, ysize, zsize, xyz, 3)

        if np.ma.is_masked(maskgrid):
            vectmap = vectmap[MaskX[0]:MaskX[-1]+1,:,:]
            vectmap = vectmap[:,MaskY[0]:MaskY[-1]+1,:]
        if np.ma.is_masked(rhomap):
            vectmap = np.ma.array(vectmap)
            for i in range(3):
                vectmap[:,:,i].mask = XYmask
    
        # Find vector lengths and define color
        lengths=np.linalg.norm(vectmap, axis=-1)
        # Mask out the smallest vectors (at e.g. inner boundary)
        lengths=np.ma.masked_less(lengths, 0.01*np.amax(lengths))
        colors = np.ma.log10(np.ma.divide(lengths,np.ma.mean(lengths)))

        # Try to estimate vectstep so there's about 100 vectors in the image area
        visibleboxcells = (axisunit**2)*(boxcoords[1]-boxcoords[0])*(boxcoords[3]-boxcoords[2])/((cellsize*(0.5**reflevel))**2)
        vectstep = int(np.sqrt(visibleboxcells/vectordensity))
        vectstep = max(1,vectstep)
        
        # inplane unit length vectors
        if xyz==0:
            vectmap[:,:,0] = np.ma.zeros(vectmap[:,:,0].shape)
        elif xyz==1:
            vectmap[:,:,1] = np.ma.zeros(vectmap[:,:,1].shape)
        elif xyz==2:
            vectmap[:,:,2] = np.ma.zeros(vectmap[:,:,2].shape)
        vectmap = np.ma.divide(vectmap, np.linalg.norm(vectmap, axis=-1)[:,:,np.newaxis])
       
        X = XmeshCentres[::vectstep,::vectstep]
        Y = YmeshCentres[::vectstep,::vectstep]
        if xyz==0:
            U = vectmap[::vectstep,::vectstep,1]
            V = vectmap[::vectstep,::vectstep,2]
        elif xyz==1:
            U = vectmap[::vectstep,::vectstep,0]            
            V = vectmap[::vectstep,::vectstep,2]
        elif xyz==2:
            U = vectmap[::vectstep,::vectstep,0]            
            V = vectmap[::vectstep,::vectstep,1]
        C = colors[::vectstep,::vectstep] 
        # quiver uses scale in the inverse fashion
    
        ax1.quiver(X,Y,U,V,C, cmap=vectorcolormap, units='dots', scale=0.05/vectorsize, headlength=4, headwidth=4,
                   headaxislength=2, scale_units='dots', pivot='middle')

    if streamlines is not None:
        if streamlines.startswith('fg_'):
            # fsgrid reader returns array in correct shape but needs to be sliced and transposed
            slinemap = f.read_fsgrid_variable(streamlines)
            if np.ndim(slinemap)==4: # vector variable
                if fgslice[0]>=0:
                    slinemap = slinemap[fgslice[0],:,:,:]
                elif fgslice[1]>=0:
                    slinemap = slinemap[:,fgslice[1],:,:]
                elif fgslice[2]>=0:
                    slinemap = slinemap[:,:,fgslice[2],:]
            else:
                print("Error in reshaping fsgrid slinemap!") 
            slinemap = np.squeeze(slinemap)
            slinemap = np.swapaxes(slinemap, 0,1)
        else:
            # vlasov grid, AMR
            slinemap = f.read_variable(streamlines)
            slinemap = slinemap[indexids] # sort
            slinemap = slinemap[indexlist] # find required cells
            slinemap = ids3d.idmesh3d(idlist, slinemap, reflevel, xsize, ysize, zsize, xyz, 3)

        if np.ma.is_masked(maskgrid):
            slinemap = slinemap[MaskX[0]:MaskX[-1]+1,:,:]
            slinemap = slinemap[:,MaskY[0]:MaskY[-1]+1,:]
        if np.ma.is_masked(rhomap):
            slinemap = np.ma.array(slinemap)
            for i in range(3):
                slinemap[:,:,i].mask = XYmask
        if xyz==0:
            U = slinemap[:,:,1]
            V = slinemap[:,:,2]
        elif xyz==1:
            U = slinemap[:,:,0]
            V = slinemap[:,:,2]
        elif xyz==2:
            U = slinemap[:,:,0]
            V = slinemap[:,:,1]

        ax1.streamplot(XmeshCentres,YmeshCentres,U,V,linewidth=0.5*streamlinethick, density=streamlinedensity, color=streamlinecolor)
    
    # Optional external additional plotting routine overlayed on color plot
    # Uses the same pass_maps variable as expressions
    if external is not None:
        #extresult=external(ax1, XmeshXY,YmeshXY, pass_maps)
        if axes is None:
            extresult=external(ax1, XmeshCentres,YmeshCentres, pass_maps)
        else:
            extresult=external(axes, XmeshCentres,YmeshCentres, pass_maps)

    if nocb is None:
        if cbaxes is not None: 
            # Colorbar axes are provided
            cax = cbaxes
            cbdir="right"; horalign="left"
        elif internalcb is not None:
            # Colorbar within plot area
            cbloc=1; cbdir="left"; horalign="right"
            if type(internalcb) is str:
                if internalcb=="NW":
                    cbloc=2; cbdir="right"; horalign="left"
                if internalcb=="SW": 
                    cbloc=3; cbdir="right"; horalign="left"
                if internalcb=="SE": 
                    cbloc=4; cbdir="left";  horalign="right"
            # borderpad default value is 0.5, need to increase it to make room for colorbar title
            cax = inset_axes(ax1, width="5%", height="35%", loc=cbloc, borderpad=1.5,
                             bbox_transform=ax1.transAxes, bbox_to_anchor=(0,0,1,1))
        else:
            # Split existing axes to make room for colorbar
            divider = make_axes_locatable(ax1)
            cax = divider.append_axes("right", size="5%", pad=0.05)
            cbdir="right"; horalign="left"

        # Colourbar title
        if len(cb_title_use)!=0:
            if os.getenv('PTNOLATEX') is not None:
                cb_title_use.replace('\textbf{','')
                cb_title_use.replace('\mathrm{','')
                cb_title_use.replace('}','')
            else:
                cb_title_use = r"\textbf{"+cb_title_use+"}"   

        # Set flag which affects colorbar decimal precision
        if (lin is None):
            pt.plot.cb_linear = False
        else:
            pt.plot.cb_linear = True

        # First draw colorbar
        if usesci is True:
            cb = plt.colorbar(fig1,ticks=ticks,format=mtick.FuncFormatter(pt.plot.fmt),cax=cax, drawedges=False)
        else:
            #cb = plt.colorbar(fig1,ticks=ticks,cax=cax, drawedges=False, format=mtick.FormatStrFormatter('%4.2f'))
            cb = plt.colorbar(fig1,ticks=ticks,cax=cax, drawedges=False, format=mtick.FuncFormatter(pt.plot.cbfmt))
        cb.outline.set_linewidth(thick)
        cb.ax.yaxis.set_ticks_position(cbdir)

        if cbaxes is None:
            cb.ax.tick_params(labelsize=fontsize3)#,width=1.5,length=3)
            cb_title = cax.set_title(cb_title_use,fontsize=fontsize3,fontweight='bold', horizontalalignment=horalign)
            cb_title.set_position((0.,1.+0.025*scale)) # avoids having colourbar title too low when fontsize is increased
        else:
            cb.ax.tick_params(labelsize=fontsize)
            cb_title = cax.set_title(cb_title_use,fontsize=fontsize,fontweight='bold', horizontalalignment=horalign)

        # Perform intermediate draw if necessary to gain access to ticks
        if (symlog is not None and np.isclose(vminuse/vmaxuse, -1.0, rtol=0.2)) or (lin is None and symlog is None):
            fig.canvas.draw() # draw to get tick positions

        # Adjust placement of innermost ticks for symlog if it indeed is (quasi)symmetric
        if symlog is not None and np.isclose(vminuse/vmaxuse, -1.0, rtol=0.2):
            cbt=cb.ax.yaxis.get_ticklabels()
            (cbtx,cbty) = cbt[len(cbt)/2-1].get_position() # just below zero
            if abs(0.5-cbty)/scale < 0.1:
                cbt[len(cbt)/2-1].set_va("top")
            (cbtx,cbty) = cbt[len(cbt)/2+1].get_position() # just above zero
            if abs(0.5-cbty)/scale < 0.1:
                cbt[len(cbt)/2+1].set_va("bottom")
            if len(cbt)>=7: # If we have at least seven ticks, may want to adjust next ones as well
                (cbtx,cbty) = cbt[len(cbt)/2-2].get_position() # second below zero
                if abs(0.5-cbty)/scale < 0.15:
                    cbt[len(cbt)/2-2].set_va("top")
                (cbtx,cbty) = cbt[len(cbt)/2+2].get_position() # second above zero
                if abs(0.5-cbty)/scale < 0.15:
                    cbt[len(cbt)/2+2].set_va("bottom")

        # if too many subticks in logarithmic colorbar:
        if lin is None and symlog is None:
            nlabels = len(cb.ax.yaxis.get_ticklabels()) / ratio
            # Force less ticks for internal colorbars
            if internalcb is not None: nlabels = nlabels * 1.5
            valids = ['1','2','3','4','5','6','7','8','9']
            if nlabels > 10:
                valids = ['1','2','3','4','5','6','8']
            if nlabels > 19:
                valids = ['1','2','5']
            if nlabels > 28:
                valids = ['1']
            # for label in cb.ax.yaxis.get_ticklabels()[::labelincrement]:
            for label in cb.ax.yaxis.get_ticklabels():
                if usesci is True:
                    firstdigit = label.get_text()[1]
                else:
                    firstdigit = (label.get_text().replace('.','')).lstrip('0')[1]
                # labels will be in format $x.0\times10^{y}$
                if not firstdigit in valids: label.set_visible(False)

    # Add Vlasiator watermark
    if (wmark is not None or wmarkb is not None) and axes is None:
        if wmark is not None:
            wm = plt.imread(get_sample_data(watermarkimage))
        else:
            wmark=wmarkb # for checking for placement
            wm = plt.imread(get_sample_data(watermarkimageblack))
        if type(wmark) is str:
            anchor = wmark
        else:
            anchor="NW"
        # Allowed region and anchor used in tandem for desired effect
        if anchor=="NW" or anchor=="W" or anchor=="SW":
            rect = [0.01, 0.01, 0.3, 0.98]
        elif anchor=="NE" or anchor=="E" or anchor=="SE":
            rect = [0.69, 0.01, 0.3, 0.98]
        elif anchor=="N" or anchor=="C" or anchor=="S":
            rect = [0.35, 0.01, 0.3, 0.98]
        newax = fig.add_axes(rect, anchor=anchor, zorder=1)
        newax.imshow(wm)
        newax.axis('off')


    # Find maximum possible lengths of axis tick labels
    # Only counts digits
    ticklens = [ len(re.sub(r'\D',"",pt.plot.axisfmt(bc,None))) for bc in boxcoords]
    tickmaxlens = [np.amax(ticklens[0:1]),np.amax(ticklens[2:3])]

    # Adjust axis tick labels
    for axisi, axis in enumerate([ax1.xaxis, ax1.yaxis]):
        if tickinterval is not None:
            axis.set_major_locator(mtick.MultipleLocator(tickinterval))
        # Custom tick formatter
        axis.set_major_formatter(mtick.FuncFormatter(pt.plot.axisfmt))
        ticklabs = axis.get_ticklabels()
        # Set boldface.
        for t in ticklabs:
            t.set_fontweight("black")
            # If label has >3 numbers, tilt it
            if tickmaxlens[axisi]>3: 
                t.set_rotation(30)
                t.set_verticalalignment('top')
                t.set_horizontalalignment('right')

    # Or turn x-axis labels off
    if noxlabels is not None:
        for label in ax1.xaxis.get_ticklabels():
            label.set_visible(False) 
    # Or turn y-axis labels off
    if noylabels is not None:
        for label in ax1.yaxis.get_ticklabels():
            label.set_visible(False)

    # Adjust layout. Uses tight_layout() but in fact this ensures 
    # that long titles and tick labels are still within the plot area.
    if axes is not None:
        savefig_pad=0.01
        bbox_inches='tight'
    elif noborder is None:
        plt.tight_layout()
        savefig_pad=0.05 # The default is 0.1
        bbox_inches=None
    else:
        plt.tight_layout(pad=0.01)
        savefig_pad=0.01
        bbox_inches='tight'
        
    # Save output or draw on-screen
    if draw is None and axes is None:
        try:
            plt.savefig(outputfile,dpi=300, bbox_inches=bbox_inches, pad_inches=savefig_pad)
        except:
            print("Error with attempting to save figure due to matplotlib LaTeX integration.")
        print(outputfile+"\n")
    elif axes is None:
        # Draw on-screen
        plt.draw()
        plt.show()
<|MERGE_RESOLUTION|>--- conflicted
+++ resolved
@@ -907,18 +907,15 @@
     if (vminuse <= 0) and (lin is None) and (symlog is None):
         # Drop negative and zero values
         vminuse = np.ma.amin(np.ma.masked_less_equal(datamap,0))
-
-<<<<<<< HEAD
         linthresh = None
-=======
-    # Make vmaxuse and vminuse available for formatter functions
-    plot_colormap3dslice.vminuse = vminuse
-    plot_colormap3dslice.vmaxuse = vmaxuse
-    plot_colormap3dslice.lin = lin
-
-    # If symlog scaling is set:
-    plot_colormap3dslice.linthresh = None
->>>>>>> 5e980eea
+
+    # # Make vmaxuse and vminuse available for formatter functions
+    # plot_colormap3dslice.vminuse = vminuse
+    # plot_colormap3dslice.vmaxuse = vmaxuse
+    # plot_colormap3dslice.lin = lin
+
+    # # If symlog scaling is set:
+    # plot_colormap3dslice.linthresh = None
     if symlog is not None:
         if symlog>0:
             linthresh = symlog 
