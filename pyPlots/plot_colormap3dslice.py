--- conflicted
+++ resolved
@@ -957,13 +957,9 @@
 
     # Title and plot limits
     if len(plot_title)!=0:
-<<<<<<< HEAD
         if os.getenv('PTNOLATEX') is None:
-            plot_title = r"\textbf{"+plot_title+"}"
-=======
-        # Add 3D slice position in title
-        plot_title = r"\textbf{"+slicelabel+plot_title+"}"
->>>>>>> 080dc786
+            # Add 3D slice position in title
+            plot_title = r"\textbf{"+slicelabel+plot_title+"}"
         ax1.set_title(plot_title,fontsize=fontsize2,fontweight='bold')
 
     ax1.set_xlim([boxcoords[0],boxcoords[1]])
