--- conflicted
+++ resolved
@@ -917,11 +917,7 @@
             V = slinemap[:,:,1]
         elif ysize==1:
             V = slinemap[:,:,2]
-<<<<<<< HEAD
         ax1.streamplot(XmeshCentres,YmeshCentres,U,V,linewidth=0.5*fluxthick, density=streamlinedensity, color=streamlinecolor)
-=======
-        ax1.streamplot(XmeshCentres,YmeshCentres,U,V,linewidth=0.5*thick, density=streamlinedensity, color=streamlinecolor)
->>>>>>> 4d9f84f7
 
     # Optional external additional plotting routine overlayed on color plot
     # Uses the same pass_maps variable as expressions
